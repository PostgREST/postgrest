--- conflicted
+++ resolved
@@ -53,12 +53,8 @@
                                          , isInteger
                                          )
 import           Protolude hiding        (from, intercalate, ord, cast)
-<<<<<<< HEAD
 import           PostgREST.ApiRequest    (PreferRepresentation (..), Target (..))
-=======
 import           Unsafe                  (unsafeHead)
-import           PostgREST.ApiRequest    (PreferRepresentation (..))
->>>>>>> 0d85152e
 
 {-| The generic query result format used by API responses. The location header
     is represented as a list of strings containing variable bindings like
@@ -126,13 +122,8 @@
       WITH {sourceCTEName} AS ({mutateQuery})
       SELECT '', 0, {noLocationF}, '' |]
 
-<<<<<<< HEAD
 createWriteStatement _ _ mutateQuery isSingle HeadersOnly
-                     pKeys _ (PayloadJSON (UniformObjects _)) =
-=======
-createWriteStatement qi _ mutateQuery isSingle HeadersOnly
                      pKeys _ (PayloadJSON _) =
->>>>>>> 0d85152e
   unicodeStatement sql encodeUniformObjs decodeStandardMay True
  where
   sql = [qc|
@@ -146,13 +137,8 @@
       "''"
     ]
 
-<<<<<<< HEAD
 createWriteStatement _ selectQuery mutateQuery isSingle Full
-                     pKeys asCsv (PayloadJSON (UniformObjects _)) =
-=======
-createWriteStatement qi selectQuery mutateQuery isSingle Full
                      pKeys asCsv (PayloadJSON _) =
->>>>>>> 0d85152e
   unicodeStatement sql encodeUniformObjs decodeStandardMay True
  where
   sql = [qc|
@@ -335,15 +321,8 @@
    fn Filter{value=VForeignKey _ _} = False
    localConditions = filter fn conditions
 
-<<<<<<< HEAD
 requestToQuery :: Schema -> Bool -> SqlFragment -> DbRequest -> SqlQuery
-requestToQuery _ _ _ (DbMutate (Insert _ (PayloadParseError _))) = undefined
-requestToQuery _ _ _ (DbMutate (Update _ (PayloadParseError _) _)) = undefined
 requestToQuery schema isParent _ (DbRead (Node (Select colSelects tbls conditions ord range, (nodeName, maybeRelation, _)) forest)) =
-=======
-requestToQuery :: Schema -> Bool -> DbRequest -> SqlQuery
-requestToQuery schema isParent (DbRead (Node (Select colSelects tbls conditions ord range, (nodeName, maybeRelation, _)) forest)) =
->>>>>>> 0d85152e
   query
   where
     -- TODO! the following helper functions are just to remove the "schema" part when the table is "source" which is the name
@@ -380,12 +359,7 @@
            <> "SELECT array_to_json(array_agg(row_to_json("<>pgFmtIdent table<>"))) "
            <> "FROM (" <> subquery <> ") " <> pgFmtIdent table
            <> "), '[]') AS " <> pgFmtIdent (fromMaybe name alias)
-<<<<<<< HEAD
            where subquery = requestToQuery schema False "" (DbRead (Node n forst))
-=======
-           where subquery = requestToQuery schema False (DbRead (Node n forst))
-
->>>>>>> 0d85152e
     getQueryParts (Node n@(_, (name, Just r@Relation{relType=Parent,relTable=Table{tableName=table}}, alias)) forst) (j,s) = (joi:j,sel:s)
       where
         node_name = fromMaybe name alias
@@ -406,9 +380,8 @@
     --the following is just to remove the warning
     --getQueryParts is not total but requestToQuery is called only after addJoinConditions which ensures the only
     --posible relations are Child Parent Many
-<<<<<<< HEAD
-    getQueryParts (Node (_,(_,Nothing,_)) _) _ = undefined
-requestToQuery schema _ returningSql (DbMutate (Insert mainTbl (PayloadJSON (UniformObjects rows)))) =
+    getQueryParts _ _ = undefined
+requestToQuery schema _ returningSql (DbMutate (Insert mainTbl (PayloadJSON rows))) =
   insInto <> vals <> returningSql
   where qi = QualifiedIdentifier schema mainTbl
         cols = map pgFmtIdent $ fromMaybe [] (HM.keys <$> (rows V.!? 0))
@@ -419,23 +392,7 @@
         vals = unwords $ if T.null colsString
                   then ["DEFAULT VALUES"]
                   else ["SELECT", colsString, "FROM json_populate_recordset(null::" , fromQi qi, ", $1)"]
-requestToQuery schema _ returningSql (DbMutate (Update mainTbl (PayloadJSON (UniformObjects rows)) conditions)) =
-=======
-    getQueryParts _ _ = undefined --error "undefined getQueryParts"
-requestToQuery schema _ (DbMutate (Insert mainTbl (PayloadJSON rows))) =
-  let qi = QualifiedIdentifier schema mainTbl
-      cols = map pgFmtIdent $ fromMaybe [] (HM.keys <$> (rows V.!? 0))
-      colsString = intercalate ", " cols
-      insInto = unwords [ "INSERT INTO" , fromQi qi,
-          if T.null colsString then "" else "(" <> colsString <> ")"
-        ]
-      vals = unwords $ if T.null colsString
-                then ["DEFAULT VALUES"]
-                else ["SELECT", colsString, "FROM json_populate_recordset(null::" , fromQi qi, ", $1)"] in
-  insInto <> vals
-
-requestToQuery schema _ (DbMutate (Update mainTbl (PayloadJSON rows) conditions)) =
->>>>>>> 0d85152e
+requestToQuery schema _ returningSql (DbMutate (Update mainTbl (PayloadJSON rows) conditions)) =
   case rows V.!? 0 of
     Just obj ->
       let assignments = map
