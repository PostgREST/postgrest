--- conflicted
+++ resolved
@@ -267,11 +267,7 @@
               uri Nothing = ("http", host, port, "/")
               uri (Just Proxy { proxyScheme = s, proxyHost = h, proxyPort = p, proxyPath = b }) = (s, h, p, b)
               uri' = uri proxy
-<<<<<<< HEAD
-              encodeApi ti sd = encodeOpenAPI (M.elems $ dbProcs dbStructure) (toTableInfo ti) uri' sd (dbPrimaryKeys dbStructure)
-=======
-              encodeApi ti = encodeOpenAPI (M.elems allProcs) (toTableInfo ti) uri'
->>>>>>> 32735a67
+              encodeApi ti sd = encodeOpenAPI (M.elems allProcs) (toTableInfo ti) uri' sd (dbPrimaryKeys dbStructure)
           body <- encodeApi <$> H.query schema accessibleTables <*> H.query schema schemaDescription
           return $ responseLBS status200 [toHeader CTOpenAPI] $ toS body
 
