{-|
Module      : PostgREST.Error
Description : PostgREST error HTTP responses
-}
{-# OPTIONS_GHC -fno-warn-orphans #-}
{-# LANGUAGE RecordWildCards #-}

module PostgREST.Error
  ( errorResponseFor
  , ApiRequestError(..)
  , PgError(..)
  , Error(..)
  , errorPayload
  , checkIsFatal
  , singularityError
  ) where

import qualified Data.Aeson                as JSON
import qualified Data.ByteString.Char8     as BS
import qualified Data.Text                 as T
import qualified Data.Text.Encoding        as T
import qualified Data.Text.Encoding.Error  as T
import qualified Hasql.Pool                as SQL
import qualified Hasql.Session             as SQL
import qualified Network.HTTP.Types.Status as HTTP

import Data.Aeson  ((.=))
import Network.Wai (Response, responseLBS)

import Network.HTTP.Types.Header (Header)

import           PostgREST.ContentType (ContentType (..))
import qualified PostgREST.ContentType as ContentType

import PostgREST.DbStructure.Proc         (ProcDescription (..),
                                           ProcParam (..))
import PostgREST.DbStructure.Relationship (Cardinality (..),
                                           Junction (..),
                                           Relationship (..))
import PostgREST.DbStructure.Table        (Column (..), Table (..))

import Protolude


class (JSON.ToJSON a) => PgrstError a where
  status   :: a -> HTTP.Status
  headers  :: a -> [Header]

  errorPayload :: a -> LByteString
  errorPayload = JSON.encode

  errorResponseFor :: a -> Response
  errorResponseFor err = responseLBS (status err) (headers err) $ errorPayload err




data ApiRequestError
  = ParseRequestError Text Text
  | ActionInappropriate
  | InvalidBody ByteString
  | InvalidRange
  | UnsupportedVerb -- Unreachable?
  | InvalidFilters
  | UnacceptableSchema [Text]
  | ContentTypeError [ByteString]
  | NoRelBetween Text Text
  | AmbiguousRelBetween Text Text [Relationship]
  | NoRpc Text Text [Text] Bool ContentType Bool
  | AmbiguousRpc [ProcDescription]

instance PgrstError ApiRequestError where
<<<<<<< HEAD
  status (ParseRequestError _ _) = HT.status400
  status ActionInappropriate     = HT.status405
  status (InvalidBody _)         = HT.status400
  status InvalidRange            = HT.status416
  status UnsupportedVerb         = HT.status405
  status InvalidFilters          = HT.status405
  status (UnacceptableSchema _)  = HT.status406
  status (ContentTypeError _)    = HT.status415
  status (NoRelBetween _ _)      = HT.status400
  status AmbiguousRelBetween{}   = HT.status300
  status NoRpc{}                 = HT.status404
  status (AmbiguousRpc _)        = HT.status300
=======
  status InvalidRange            = HTTP.status416
  status InvalidFilters          = HTTP.status405
  status (InvalidBody _)         = HTTP.status400
  status UnsupportedVerb         = HTTP.status405
  status ActionInappropriate     = HTTP.status405
  status (ParseRequestError _ _) = HTTP.status400
  status (NoRelBetween _ _)      = HTTP.status400
  status AmbiguousRelBetween{}   = HTTP.status300
  status (AmbiguousRpc _)        = HTTP.status300
  status NoRpc{}                 = HTTP.status404
  status (UnacceptableSchema _)  = HTTP.status406
  status (ContentTypeError _)    = HTTP.status415
>>>>>>> 1c7ca513

  headers _ = [ContentType.toHeader CTApplicationJSON]

instance JSON.ToJSON ApiRequestError where
  toJSON (ParseRequestError message details) = JSON.object [
    "code"    .= ApiRequestErrorCode00,
    "message" .= message,
    "details" .= details,
    "hint"    .= JSON.Null]
  toJSON ActionInappropriate = JSON.object [
    "code"    .= ApiRequestErrorCode01,
    "message" .= ("Bad Request" :: Text),
    "details" .= JSON.Null,
    "hint"    .= JSON.Null]
  toJSON (InvalidBody errorMessage) = JSON.object [
<<<<<<< HEAD
    "code"    .= ApiRequestErrorCode02,
    "message" .= (toS errorMessage :: Text),
    "details" .= JSON.Null,
    "hint"    .= JSON.Null]
=======
    "message" .= T.decodeUtf8 errorMessage]
>>>>>>> 1c7ca513
  toJSON InvalidRange = JSON.object [
    "code"    .= ApiRequestErrorCode03,
    "message" .= ("HTTP Range error" :: Text),
    "details" .= JSON.Null,
    "hint"    .= JSON.Null]
  toJSON UnsupportedVerb = JSON.object [
    "code"    .= ApiRequestErrorCode04,
    "message" .= ("Unsupported HTTP verb" :: Text),
    "details" .= JSON.Null,
    "hint"    .= JSON.Null]
  toJSON InvalidFilters = JSON.object [
    "code"    .= ApiRequestErrorCode05,
    "message" .= ("Filters must include all and only primary key columns with 'eq' operators" :: Text),
    "details" .= JSON.Null,
    "hint"    .= JSON.Null]
  toJSON (UnacceptableSchema schemas) = JSON.object [
    "code"    .= ApiRequestErrorCode06,
    "message" .= ("The schema must be one of the following: " <> T.intercalate ", " schemas),
    "details" .= JSON.Null,
    "hint"    .= JSON.Null]
  toJSON (ContentTypeError cts)    = JSON.object [
    "code"    .= ApiRequestErrorCode07,
    "message" .= ("None of these Content-Types are available: " <> (toS . intercalate ", " . map toS) cts :: Text),
    "details" .= JSON.Null,
    "hint"    .= JSON.Null]

  toJSON (NoRelBetween parent child) = JSON.object [
    "code"    .= SchemaCacheErrorCode00,
    "message" .= ("Could not find a relationship between " <> parent <> " and " <> child <> " in the schema cache" :: Text),
    "details" .= JSON.Null,
    "hint"    .= ("If a new foreign key between these entities was created in the database, try reloading the schema cache." :: Text)]
  toJSON (AmbiguousRelBetween parent child rels) = JSON.object [
<<<<<<< HEAD
    "code"    .= SchemaCacheErrorCode01,
    "message" .= ("More than one relationship was found for " <> parent <> " and " <> child :: Text),
    "details" .= (compressedRel <$> rels),
    "hint"    .= ("By following the 'details' key, disambiguate the request by changing the url to /origin?select=relationship(*) or /origin?select=target!relationship(*)" :: Text)]
=======
    "hint"    .= ("Try changing '" <> child <> "' to one of the following: " <> relHint rels <> ". Find the desired relationship in the 'details' key." :: Text),
    "message" .= ("Could not embed because more than one relationship was found for '" <> parent <> "' and '" <> child <> "'" :: Text),
    "details" .= (compressedRel <$> rels) ]
  toJSON (AmbiguousRpc procs)  = JSON.object [
    "hint"    .= ("Try renaming the parameters or the function itself in the database so function overloading can be resolved" :: Text),
    "message" .= ("Could not choose the best candidate function between: " <> T.intercalate ", " [pdSchema p <> "." <> pdName p <> "(" <> T.intercalate ", " [ppName a <> " => " <> ppType a | a <- pdParams p] <> ")" | p <- procs])]
>>>>>>> 1c7ca513
  toJSON (NoRpc schema procName argumentKeys hasPreferSingleObject contentType isInvPost)  =
    let prms = "(" <> T.intercalate ", " argumentKeys <> ")" in JSON.object [
    "code"    .= SchemaCacheErrorCode02,
    "message" .= ("Could not find the " <> schema <> "." <> procName <>
<<<<<<< HEAD
          (case (hasPreferSingleObject, isInvPost, contentType) of
            (True, _, _)                 -> " function with a single json or jsonb parameter"
            (_, True, CTTextPlain)       -> " function with a single unnamed text parameter"
            (_, True, CTOctetStream)     -> " function with a single unnamed bytea parameter"
            (_, True, CTApplicationJSON) -> prms <> " function or the " <> schema <> "." <> procName <>" function with a single unnamed json or jsonb parameter"
            _                            -> prms <> " function") <>
          " in the schema cache"),
    "details" .= JSON.Null,
    "hint"    .= ("If a new function was created in the database with this name and parameters, try reloading the schema cache." :: Text)]
  toJSON (AmbiguousRpc procs)  = JSON.object [
    "code"    .= SchemaCacheErrorCode03,
    "message" .= ("Could not choose the best candidate function between: " <> T.intercalate ", " [pdSchema p <> "." <> pdName p <> "(" <> T.intercalate ", " [ppName a <> " => " <> ppType a | a <- pdParams p] <> ")" | p <- procs]),
    "details" .= JSON.Null,
    "hint"    .= ("Try renaming the parameters or the function itself in the database so function overloading can be resolved" :: Text)]
=======
      (case (hasPreferSingleObject, isInvPost, contentType) of
        (True, _, _)                 -> " function with a single json or jsonb parameter"
        (_, True, CTTextPlain)       -> " function with a single unnamed text parameter"
        (_, True, CTOctetStream)     -> " function with a single unnamed bytea parameter"
        (_, True, CTApplicationJSON) -> prms <> " function or the " <> schema <> "." <> procName <>" function with a single unnamed json or jsonb parameter"
        _                            -> prms <> " function") <>
      " in the schema cache")]
  toJSON UnsupportedVerb = JSON.object [
    "message" .= ("Unsupported HTTP verb" :: Text)]
  toJSON InvalidFilters = JSON.object [
    "message" .= ("Filters must include all and only primary key columns with 'eq' operators" :: Text)]
  toJSON (UnacceptableSchema schemas) = JSON.object [
    "message" .= ("The schema must be one of the following: " <> T.intercalate ", " schemas)]
  toJSON (ContentTypeError cts)    = JSON.object [
    "message" .= ("None of these Content-Types are available: " <> T.intercalate ", " (map T.decodeUtf8 cts))]
>>>>>>> 1c7ca513

compressedRel :: Relationship -> JSON.Value
compressedRel Relationship{..} =
  let
    fmtTbl Table{..} = tableSchema <> "." <> tableName
    fmtEls els = "[" <> T.intercalate ", " els <> "]"
  in
  JSON.object $
    ("embedding" .= (tableName relTable <> " with " <> tableName relForeignTable :: Text))
    : case relCardinality of
        M2M Junction{..} -> [
            "cardinality" .= ("many-to-many" :: Text)
          , "relationship" .= (fmtTbl junTable <> fmtEls [junConstraint1] <> fmtEls [junConstraint2])
          ]
        M2O cons -> [
            "cardinality" .= ("many-to-one" :: Text)
          , "relationship" .= (cons <> fmtEls (colName <$> relColumns) <> fmtEls (colName <$> relForeignColumns))
          ]
        O2M cons -> [
            "cardinality" .= ("one-to-many" :: Text)
          , "relationship" .= (cons <> fmtEls (colName <$> relColumns) <> fmtEls (colName <$> relForeignColumns))
          ]

relHint :: [Relationship] -> Text
relHint rels = T.intercalate ", " (hintList <$> rels)
  where
    hintList Relationship{..} =
      let buildHint rel = "'" <> tableName relForeignTable <> "!" <> rel <> "'" in
      case relCardinality of
        M2M Junction{..} -> buildHint (tableName junTable)
        M2O cons         -> buildHint cons
        O2M cons         -> buildHint cons

data PgError = PgError Authenticated SQL.UsageError
type Authenticated = Bool

instance PgrstError PgError where
  status (PgError authed usageError) = pgErrorStatus authed usageError

  headers err =
    if status err == HTTP.status401
       then [ContentType.toHeader CTApplicationJSON, ("WWW-Authenticate", "Bearer") :: Header]
       else [ContentType.toHeader CTApplicationJSON]

instance JSON.ToJSON PgError where
  toJSON (PgError _ usageError) = JSON.toJSON usageError

<<<<<<< HEAD
instance JSON.ToJSON P.UsageError where
  toJSON (P.ConnectionError e) = JSON.object [
    "code"    .= ConnectionErrorCode00,
    "message" .= ("Database connection error. Retrying the connection." :: Text),
    "details" .= (toSL $ fromMaybe "" e :: Text),
    "hint"    .= JSON.Null]
  toJSON (P.SessionError e) = JSON.toJSON e -- H.Error
=======
instance JSON.ToJSON SQL.UsageError where
  toJSON (SQL.ConnectionError e) = JSON.object [
    "code"    .= ("" :: Text),
    "message" .= ("Database connection error. Retrying the connection." :: Text),
    "details" .= (T.decodeUtf8With T.lenientDecode $ fromMaybe "" e :: Text)]
  toJSON (SQL.SessionError e) = JSON.toJSON e -- SQL.Error
>>>>>>> 1c7ca513

instance JSON.ToJSON SQL.QueryError where
  toJSON (SQL.QueryError _ _ e) = JSON.toJSON e

<<<<<<< HEAD
instance JSON.ToJSON H.CommandError where
  toJSON (H.ResultError (H.ServerError c m d h)) = JSON.object [
        "code"    .= (toS c      :: Text),
        "message" .= (toS m      :: Text),
        "details" .= (fmap toS d :: Maybe Text),
        "hint"    .= (fmap toS h :: Maybe Text)]

  toJSON (H.ResultError (H.UnexpectedResult m)) = JSON.object [
    "code"    .= HasqlErrorCode00,
    "message" .= (m :: Text),
    "details" .= JSON.Null,
    "hint"    .= JSON.Null]
  toJSON (H.ResultError (H.RowError i H.EndOfInput)) = JSON.object [
    "code"    .= HasqlErrorCode01,
    "message" .= ("Row error: end of input" :: Text),
    "details" .= ("Attempt to parse more columns than there are in the result" :: Text),
    "hint"    .= (("Row number " <> show i) :: Text)]
  toJSON (H.ResultError (H.RowError i H.UnexpectedNull)) = JSON.object [
    "code"    .= HasqlErrorCode02,
    "message" .= ("Row error: unexpected null" :: Text),
    "details" .= ("Attempt to parse a NULL as some value." :: Text),
    "hint"    .= (("Row number " <> show i) :: Text)]
  toJSON (H.ResultError (H.RowError i (H.ValueError d))) = JSON.object [
    "code"    .= HasqlErrorCode03,
    "message" .= ("Row error: Wrong value parser used" :: Text),
    "details" .= d,
    "hint"    .= (("Row number " <> show i) :: Text)]
  toJSON (H.ResultError (H.UnexpectedAmountOfRows i)) = JSON.object [
    "code"    .= HasqlErrorCode04,
    "message" .= ("Unexpected amount of rows" :: Text),
    "details" .= i,
    "hint"    .= JSON.Null]
  toJSON (H.ClientError d) = JSON.object [
    "code"    .= ConnectionErrorCode01,
    "message" .= ("Database client error. Retrying the connection." :: Text),
    "details" .= (fmap toS d :: Maybe Text),
    "hint"    .= JSON.Null]
=======
instance JSON.ToJSON SQL.CommandError where
  toJSON (SQL.ResultError (SQL.ServerError c m d h)) = case BS.unpack c of
    'P':'T':_ -> JSON.object [
        "details" .= fmap T.decodeUtf8 d,
        "hint"    .= fmap T.decodeUtf8 h]

    _         -> JSON.object [
        "code"    .= (T.decodeUtf8 c      :: Text),
        "message" .= (T.decodeUtf8 m      :: Text),
        "details" .= (fmap T.decodeUtf8 d :: Maybe Text),
        "hint"    .= (fmap T.decodeUtf8 h :: Maybe Text)]

  toJSON (SQL.ResultError (SQL.UnexpectedResult m)) = JSON.object [
    "message" .= (m :: Text)]
  toJSON (SQL.ResultError (SQL.RowError i SQL.EndOfInput)) = JSON.object [
    "message" .= ("Row error: end of input" :: Text),
    "details" .= ("Attempt to parse more columns than there are in the result" :: Text),
    "hint"    .= (("Row number " <> show i) :: Text)]
  toJSON (SQL.ResultError (SQL.RowError i SQL.UnexpectedNull)) = JSON.object [
    "message" .= ("Row error: unexpected null" :: Text),
    "details" .= ("Attempt to parse a NULL as some value." :: Text),
    "hint"    .= (("Row number " <> show i) :: Text)]
  toJSON (SQL.ResultError (SQL.RowError i (SQL.ValueError d))) = JSON.object [
    "message" .= ("Row error: Wrong value parser used" :: Text),
    "details" .= d,
    "hint"    .= (("Row number " <> show i) :: Text)]
  toJSON (SQL.ResultError (SQL.UnexpectedAmountOfRows i)) = JSON.object [
    "message" .= ("Unexpected amount of rows" :: Text),
    "details" .= i]
  toJSON (SQL.ClientError d) = JSON.object [
    "message" .= ("Database client error. Retrying the connection." :: Text),
    "details" .= (fmap T.decodeUtf8 d :: Maybe Text)]
>>>>>>> 1c7ca513

pgErrorStatus :: Bool -> SQL.UsageError -> HTTP.Status
pgErrorStatus _      (SQL.ConnectionError _)                                      = HTTP.status503
pgErrorStatus _      (SQL.SessionError (SQL.QueryError _ _ (SQL.ClientError _)))      = HTTP.status503
pgErrorStatus authed (SQL.SessionError (SQL.QueryError _ _ (SQL.ResultError rError))) =
  case rError of
    (SQL.ServerError c m _ _) ->
      case BS.unpack c of
        '0':'8':_ -> HTTP.status503 -- pg connection err
        '0':'9':_ -> HTTP.status500 -- triggered action exception
        '0':'L':_ -> HTTP.status403 -- invalid grantor
        '0':'P':_ -> HTTP.status403 -- invalid role specification
        "23503"   -> HTTP.status409 -- foreign_key_violation
        "23505"   -> HTTP.status409 -- unique_violation
        "25006"   -> HTTP.status405 -- read_only_sql_transaction
        '2':'5':_ -> HTTP.status500 -- invalid tx state
        '2':'8':_ -> HTTP.status403 -- invalid auth specification
        '2':'D':_ -> HTTP.status500 -- invalid tx termination
        '3':'8':_ -> HTTP.status500 -- external routine exception
        '3':'9':_ -> HTTP.status500 -- external routine invocation
        '3':'B':_ -> HTTP.status500 -- savepoint exception
        '4':'0':_ -> HTTP.status500 -- tx rollback
        '5':'3':_ -> HTTP.status503 -- insufficient resources
        '5':'4':_ -> HTTP.status413 -- too complex
        '5':'5':_ -> HTTP.status500 -- obj not on prereq state
        '5':'7':_ -> HTTP.status500 -- operator intervention
        '5':'8':_ -> HTTP.status500 -- system error
        'F':'0':_ -> HTTP.status500 -- conf file error
        'H':'V':_ -> HTTP.status500 -- foreign data wrapper error
        "P0001"   -> HTTP.status400 -- default code for "raise"
        'P':'0':_ -> HTTP.status500 -- PL/pgSQL Error
        'X':'X':_ -> HTTP.status500 -- internal Error
        "42883"   -> HTTP.status404 -- undefined function
        "42P01"   -> HTTP.status404 -- undefined table
        "42501"   -> if authed then HTTP.status403 else HTTP.status401 -- insufficient privilege
        'P':'T':n -> fromMaybe HTTP.status500 (HTTP.mkStatus <$> readMaybe n <*> pure m)
        _         -> HTTP.status400

    _                       -> HTTP.status500

checkIsFatal :: PgError -> Maybe Text
checkIsFatal (PgError _ (SQL.ConnectionError e))
  | isAuthFailureMessage = Just $ toS failureMessage
  | otherwise = Nothing
  where isAuthFailureMessage = "FATAL:  password authentication failed" `isPrefixOf` failureMessage
        failureMessage = BS.unpack $ fromMaybe mempty e
checkIsFatal (PgError _ (SQL.SessionError (SQL.QueryError _ _ (SQL.ResultError serverError))))
  = case serverError of
      -- Check for a syntax error (42601 is the pg code). This would mean the error is on our part somehow, so we treat it as fatal.
      SQL.ServerError "42601" _ _ _
        -> Just "Hint: This is probably a bug in PostgREST, please report it at https://github.com/PostgREST/postgrest/issues"
      -- Check for a "prepared statement <name> already exists" error (Code 42P05: duplicate_prepared_statement).
      -- This would mean that a connection pooler in transaction mode is being used
      -- while prepared statements are enabled in the PostgREST configuration,
      -- both of which are incompatible with each other.
      SQL.ServerError "42P05" _ _ _
        -> Just "Hint: If you are using connection poolers in transaction mode, try setting db-prepared-statements to false."
      -- Check for a "transaction blocks not allowed in statement pooling mode" error (Code 08P01: protocol_violation).
      -- This would mean that a connection pooler in statement mode is being used which is not supported in PostgREST.
      SQL.ServerError "08P01" "transaction blocks not allowed in statement pooling mode" _ _
        -> Just "Hint: Connection poolers in statement mode are not supported."
      _ -> Nothing
checkIsFatal _ = Nothing


data Error
  = ConnectionLostError
  | JwtTokenMissing
  | JwtTokenInvalid Text
  | GucHeadersError
  | GucStatusError
  | BinaryFieldError ContentType
  | PutMatchingPkError
  | PutRangeNotAllowedError
  | SingularityError Integer
  | NotFound
  | PgErr PgError
  | ApiRequestError ApiRequestError

instance PgrstError Error where
<<<<<<< HEAD
  status ConnectionLostError     = HT.status503
  status JwtTokenMissing         = HT.status500
  status (JwtTokenInvalid _)     = HT.unauthorized401
  status GucHeadersError         = HT.status500
  status GucStatusError          = HT.status500
  status (BinaryFieldError _)    = HT.status406
  status PutMatchingPkError      = HT.status400
  status PutRangeNotAllowedError = HT.status400
  status (SingularityError _)    = HT.status406
  status NotFound                = HT.status404
=======
  status GucHeadersError         = HTTP.status500
  status GucStatusError          = HTTP.status500
  status (BinaryFieldError _)    = HTTP.status406
  status ConnectionLostError     = HTTP.status503
  status PutMatchingPkError      = HTTP.status400
  status PutRangeNotAllowedError = HTTP.status400
  status JwtTokenMissing         = HTTP.status500
  status (JwtTokenInvalid _)     = HTTP.unauthorized401
  status (SingularityError _)    = HTTP.status406
  status NotFound                = HTTP.status404
>>>>>>> 1c7ca513
  status (PgErr err)             = status err
  status (ApiRequestError err)   = status err

  headers (SingularityError _)     = [ContentType.toHeader CTSingularJSON]
  headers (JwtTokenInvalid m)      = [ContentType.toHeader CTApplicationJSON, invalidTokenHeader m]
  headers (PgErr err)              = headers err
  headers (ApiRequestError err)    = headers err
  headers _                        = [ContentType.toHeader CTApplicationJSON]

instance JSON.ToJSON Error where
  toJSON ConnectionLostError       = JSON.object [
      "code"    .= ConnectionErrorCode02,
      "message" .= ("Database connection lost. Retrying the connection." :: Text),
      "details" .= JSON.Null,
      "hint"    .= JSON.Null]

  toJSON JwtTokenMissing           = JSON.object [
      "code"    .= JWTErrorCode00,
      "message" .= ("Server lacks JWT secret" :: Text),
      "details" .= JSON.Null,
      "hint"    .= JSON.Null]
  toJSON (JwtTokenInvalid message) = JSON.object [
      "code"    .= JWTErrorCode01,
      "message" .= (message :: Text),
      "details" .= JSON.Null,
      "hint"    .= JSON.Null]

  toJSON GucHeadersError           = JSON.object [
    "code"    .= GeneralErrorCode00,
    "message" .= ("response.headers guc must be a JSON array composed of objects with a single key and a string value" :: Text),
    "details" .= JSON.Null,
    "hint"    .= JSON.Null]
  toJSON GucStatusError           = JSON.object [
    "code"    .= GeneralErrorCode01,
    "message" .= ("response.status guc must be a valid status code" :: Text),
    "details" .= JSON.Null,
    "hint"    .= JSON.Null]
  toJSON (BinaryFieldError ct)          = JSON.object [
<<<<<<< HEAD
    "code"    .= GeneralErrorCode02,
    "message" .= ((toS (ContentType.toMime ct) <> " requested but more than one column was selected") :: Text),
    "details" .= JSON.Null,
    "hint"    .= JSON.Null]
=======
    "message" .= ((T.decodeUtf8 (ContentType.toMime ct) <> " requested but more than one column was selected") :: Text)]
  toJSON ConnectionLostError       = JSON.object [
    "message" .= ("Database connection lost. Retrying the connection." :: Text)]
>>>>>>> 1c7ca513

  toJSON PutRangeNotAllowedError   = JSON.object [
    "code"    .= GeneralErrorCode03,
    "message" .= ("Range header and limit/offset querystring parameters are not allowed for PUT" :: Text),
    "details" .= JSON.Null,
    "hint"    .= JSON.Null]
  toJSON PutMatchingPkError        = JSON.object [
    "code"    .= GeneralErrorCode04,
    "message" .= ("Payload values do not match URL in primary key column(s)" :: Text),
    "details" .= JSON.Null,
    "hint"    .= JSON.Null]

  toJSON (SingularityError n)      = JSON.object [
    "code"    .= GeneralErrorCode05,
    "message" .= ("JSON object requested, multiple (or no) rows returned" :: Text),
<<<<<<< HEAD
    "details" .= T.unwords ["Results contain", show n, "rows,", toS (ContentType.toMime CTSingularJSON), "requires 1 row"],
    "hint"    .= JSON.Null]
=======
    "details" .= T.unwords ["Results contain", show n, "rows,", T.decodeUtf8 (ContentType.toMime CTSingularJSON), "requires 1 row"]]
>>>>>>> 1c7ca513

  toJSON NotFound = JSON.object []
  toJSON (PgErr err) = JSON.toJSON err
  toJSON (ApiRequestError err) = JSON.toJSON err

invalidTokenHeader :: Text -> Header
invalidTokenHeader m =
  ("WWW-Authenticate", "Bearer error=\"invalid_token\", " <> "error_description=" <> encodeUtf8 (show m))

singularityError :: (Integral a) => a -> Error
singularityError = SingularityError . toInteger

-- Error codes are grouped by common modules or characteristics
data ErrorCode
  -- PostgreSQL connection errors
  = ConnectionErrorCode00
  | ConnectionErrorCode01
  | ConnectionErrorCode02
  -- API Request errors
  | ApiRequestErrorCode00
  | ApiRequestErrorCode01
  | ApiRequestErrorCode02
  | ApiRequestErrorCode03
  | ApiRequestErrorCode04
  | ApiRequestErrorCode05
  | ApiRequestErrorCode06
  | ApiRequestErrorCode07
  -- Schema Cache errors
  | SchemaCacheErrorCode00
  | SchemaCacheErrorCode01
  | SchemaCacheErrorCode02
  | SchemaCacheErrorCode03
  -- JWT authentication errors
  | JWTErrorCode00
  | JWTErrorCode01
  -- Hasql library errors
  | HasqlErrorCode00
  | HasqlErrorCode01
  | HasqlErrorCode02
  | HasqlErrorCode03
  | HasqlErrorCode04
  -- Uncategorized errors that are not related to a single module
  | GeneralErrorCode00
  | GeneralErrorCode01
  | GeneralErrorCode02
  | GeneralErrorCode03
  | GeneralErrorCode04
  | GeneralErrorCode05

instance JSON.ToJSON ErrorCode where
  toJSON e = JSON.toJSON (buildErrorCode e)

-- New group of errors will be added at the end of all the groups and will have the next prefix in the sequence
-- New errors are added at the end of the group they belong to and will have the next code in the sequence
buildErrorCode :: ErrorCode -> Text
buildErrorCode code = "PGRST" <> case code of
  ConnectionErrorCode00  -> "000"
  ConnectionErrorCode01  -> "001"
  ConnectionErrorCode02  -> "002"

  ApiRequestErrorCode00  -> "100"
  ApiRequestErrorCode01  -> "101"
  ApiRequestErrorCode02  -> "102"
  ApiRequestErrorCode03  -> "103"
  ApiRequestErrorCode04  -> "104"
  ApiRequestErrorCode05  -> "105"
  ApiRequestErrorCode06  -> "106"
  ApiRequestErrorCode07  -> "107"

  SchemaCacheErrorCode00 -> "200"
  SchemaCacheErrorCode01 -> "201"
  SchemaCacheErrorCode02 -> "202"
  SchemaCacheErrorCode03 -> "203"

  JWTErrorCode00         -> "300"
  JWTErrorCode01         -> "301"

  HasqlErrorCode00       -> "400"
  HasqlErrorCode01       -> "401"
  HasqlErrorCode02       -> "402"
  HasqlErrorCode03       -> "403"
  HasqlErrorCode04       -> "404"

  GeneralErrorCode00     -> "500"
  GeneralErrorCode01     -> "501"
  GeneralErrorCode02     -> "502"
  GeneralErrorCode03     -> "503"
  GeneralErrorCode04     -> "504"
  GeneralErrorCode05     -> "505"<|MERGE_RESOLUTION|>--- conflicted
+++ resolved
@@ -70,33 +70,18 @@
   | AmbiguousRpc [ProcDescription]
 
 instance PgrstError ApiRequestError where
-<<<<<<< HEAD
-  status (ParseRequestError _ _) = HT.status400
-  status ActionInappropriate     = HT.status405
-  status (InvalidBody _)         = HT.status400
-  status InvalidRange            = HT.status416
-  status UnsupportedVerb         = HT.status405
-  status InvalidFilters          = HT.status405
-  status (UnacceptableSchema _)  = HT.status406
-  status (ContentTypeError _)    = HT.status415
-  status (NoRelBetween _ _)      = HT.status400
-  status AmbiguousRelBetween{}   = HT.status300
-  status NoRpc{}                 = HT.status404
-  status (AmbiguousRpc _)        = HT.status300
-=======
+  status (ParseRequestError _ _) = HTTP.status400
+  status ActionInappropriate     = HTTP.status405
+  status (InvalidBody _)         = HTTP.status400
   status InvalidRange            = HTTP.status416
+  status UnsupportedVerb         = HTTP.status405
   status InvalidFilters          = HTTP.status405
-  status (InvalidBody _)         = HTTP.status400
-  status UnsupportedVerb         = HTTP.status405
-  status ActionInappropriate     = HTTP.status405
-  status (ParseRequestError _ _) = HTTP.status400
+  status (UnacceptableSchema _)  = HTTP.status406
+  status (ContentTypeError _)    = HTTP.status415
   status (NoRelBetween _ _)      = HTTP.status400
   status AmbiguousRelBetween{}   = HTTP.status300
+  status NoRpc{}                 = HTTP.status404
   status (AmbiguousRpc _)        = HTTP.status300
-  status NoRpc{}                 = HTTP.status404
-  status (UnacceptableSchema _)  = HTTP.status406
-  status (ContentTypeError _)    = HTTP.status415
->>>>>>> 1c7ca513
 
   headers _ = [ContentType.toHeader CTApplicationJSON]
 
@@ -112,14 +97,10 @@
     "details" .= JSON.Null,
     "hint"    .= JSON.Null]
   toJSON (InvalidBody errorMessage) = JSON.object [
-<<<<<<< HEAD
     "code"    .= ApiRequestErrorCode02,
-    "message" .= (toS errorMessage :: Text),
-    "details" .= JSON.Null,
-    "hint"    .= JSON.Null]
-=======
-    "message" .= T.decodeUtf8 errorMessage]
->>>>>>> 1c7ca513
+    "message" .= T.decodeUtf8 errorMessage,
+    "details" .= JSON.Null,
+    "hint"    .= JSON.Null]
   toJSON InvalidRange = JSON.object [
     "code"    .= ApiRequestErrorCode03,
     "message" .= ("HTTP Range error" :: Text),
@@ -142,7 +123,7 @@
     "hint"    .= JSON.Null]
   toJSON (ContentTypeError cts)    = JSON.object [
     "code"    .= ApiRequestErrorCode07,
-    "message" .= ("None of these Content-Types are available: " <> (toS . intercalate ", " . map toS) cts :: Text),
+    "message" .= ("None of these Content-Types are available: " <> T.intercalate ", " (map T.decodeUtf8 cts)),
     "details" .= JSON.Null,
     "hint"    .= JSON.Null]
 
@@ -152,24 +133,14 @@
     "details" .= JSON.Null,
     "hint"    .= ("If a new foreign key between these entities was created in the database, try reloading the schema cache." :: Text)]
   toJSON (AmbiguousRelBetween parent child rels) = JSON.object [
-<<<<<<< HEAD
     "code"    .= SchemaCacheErrorCode01,
-    "message" .= ("More than one relationship was found for " <> parent <> " and " <> child :: Text),
+    "message" .= ("Could not embed because more than one relationship was found for '" <> parent <> "' and '" <> child <> "'" :: Text),
     "details" .= (compressedRel <$> rels),
-    "hint"    .= ("By following the 'details' key, disambiguate the request by changing the url to /origin?select=relationship(*) or /origin?select=target!relationship(*)" :: Text)]
-=======
-    "hint"    .= ("Try changing '" <> child <> "' to one of the following: " <> relHint rels <> ". Find the desired relationship in the 'details' key." :: Text),
-    "message" .= ("Could not embed because more than one relationship was found for '" <> parent <> "' and '" <> child <> "'" :: Text),
-    "details" .= (compressedRel <$> rels) ]
-  toJSON (AmbiguousRpc procs)  = JSON.object [
-    "hint"    .= ("Try renaming the parameters or the function itself in the database so function overloading can be resolved" :: Text),
-    "message" .= ("Could not choose the best candidate function between: " <> T.intercalate ", " [pdSchema p <> "." <> pdName p <> "(" <> T.intercalate ", " [ppName a <> " => " <> ppType a | a <- pdParams p] <> ")" | p <- procs])]
->>>>>>> 1c7ca513
+    "hint"    .= ("Try changing '" <> child <> "' to one of the following: " <> relHint rels <> ". Find the desired relationship in the 'details' key." :: Text)]
   toJSON (NoRpc schema procName argumentKeys hasPreferSingleObject contentType isInvPost)  =
     let prms = "(" <> T.intercalate ", " argumentKeys <> ")" in JSON.object [
     "code"    .= SchemaCacheErrorCode02,
     "message" .= ("Could not find the " <> schema <> "." <> procName <>
-<<<<<<< HEAD
           (case (hasPreferSingleObject, isInvPost, contentType) of
             (True, _, _)                 -> " function with a single json or jsonb parameter"
             (_, True, CTTextPlain)       -> " function with a single unnamed text parameter"
@@ -184,23 +155,6 @@
     "message" .= ("Could not choose the best candidate function between: " <> T.intercalate ", " [pdSchema p <> "." <> pdName p <> "(" <> T.intercalate ", " [ppName a <> " => " <> ppType a | a <- pdParams p] <> ")" | p <- procs]),
     "details" .= JSON.Null,
     "hint"    .= ("Try renaming the parameters or the function itself in the database so function overloading can be resolved" :: Text)]
-=======
-      (case (hasPreferSingleObject, isInvPost, contentType) of
-        (True, _, _)                 -> " function with a single json or jsonb parameter"
-        (_, True, CTTextPlain)       -> " function with a single unnamed text parameter"
-        (_, True, CTOctetStream)     -> " function with a single unnamed bytea parameter"
-        (_, True, CTApplicationJSON) -> prms <> " function or the " <> schema <> "." <> procName <>" function with a single unnamed json or jsonb parameter"
-        _                            -> prms <> " function") <>
-      " in the schema cache")]
-  toJSON UnsupportedVerb = JSON.object [
-    "message" .= ("Unsupported HTTP verb" :: Text)]
-  toJSON InvalidFilters = JSON.object [
-    "message" .= ("Filters must include all and only primary key columns with 'eq' operators" :: Text)]
-  toJSON (UnacceptableSchema schemas) = JSON.object [
-    "message" .= ("The schema must be one of the following: " <> T.intercalate ", " schemas)]
-  toJSON (ContentTypeError cts)    = JSON.object [
-    "message" .= ("None of these Content-Types are available: " <> T.intercalate ", " (map T.decodeUtf8 cts))]
->>>>>>> 1c7ca513
 
 compressedRel :: Relationship -> JSON.Value
 compressedRel Relationship{..} =
@@ -248,98 +202,54 @@
 instance JSON.ToJSON PgError where
   toJSON (PgError _ usageError) = JSON.toJSON usageError
 
-<<<<<<< HEAD
-instance JSON.ToJSON P.UsageError where
-  toJSON (P.ConnectionError e) = JSON.object [
+instance JSON.ToJSON SQL.UsageError where
+  toJSON (SQL.ConnectionError e) = JSON.object [
     "code"    .= ConnectionErrorCode00,
     "message" .= ("Database connection error. Retrying the connection." :: Text),
-    "details" .= (toSL $ fromMaybe "" e :: Text),
-    "hint"    .= JSON.Null]
-  toJSON (P.SessionError e) = JSON.toJSON e -- H.Error
-=======
-instance JSON.ToJSON SQL.UsageError where
-  toJSON (SQL.ConnectionError e) = JSON.object [
-    "code"    .= ("" :: Text),
-    "message" .= ("Database connection error. Retrying the connection." :: Text),
-    "details" .= (T.decodeUtf8With T.lenientDecode $ fromMaybe "" e :: Text)]
+    "details" .= (T.decodeUtf8With T.lenientDecode $ fromMaybe "" e :: Text),
+    "hint"    .= JSON.Null]
   toJSON (SQL.SessionError e) = JSON.toJSON e -- SQL.Error
->>>>>>> 1c7ca513
 
 instance JSON.ToJSON SQL.QueryError where
   toJSON (SQL.QueryError _ _ e) = JSON.toJSON e
 
-<<<<<<< HEAD
-instance JSON.ToJSON H.CommandError where
-  toJSON (H.ResultError (H.ServerError c m d h)) = JSON.object [
-        "code"    .= (toS c      :: Text),
-        "message" .= (toS m      :: Text),
-        "details" .= (fmap toS d :: Maybe Text),
-        "hint"    .= (fmap toS h :: Maybe Text)]
-
-  toJSON (H.ResultError (H.UnexpectedResult m)) = JSON.object [
+instance JSON.ToJSON SQL.CommandError where
+  toJSON (SQL.ResultError (SQL.ServerError c m d h)) = JSON.object [
+        "code"    .= (T.decodeUtf8 c      :: Text),
+        "message" .= (T.decodeUtf8 m      :: Text),
+        "details" .= (fmap T.decodeUtf8 d :: Maybe Text),
+        "hint"    .= (fmap T.decodeUtf8 h :: Maybe Text)]
+
+  toJSON (SQL.ResultError (SQL.UnexpectedResult m)) = JSON.object [
     "code"    .= HasqlErrorCode00,
     "message" .= (m :: Text),
     "details" .= JSON.Null,
     "hint"    .= JSON.Null]
-  toJSON (H.ResultError (H.RowError i H.EndOfInput)) = JSON.object [
+  toJSON (SQL.ResultError (SQL.RowError i SQL.EndOfInput)) = JSON.object [
     "code"    .= HasqlErrorCode01,
     "message" .= ("Row error: end of input" :: Text),
     "details" .= ("Attempt to parse more columns than there are in the result" :: Text),
     "hint"    .= (("Row number " <> show i) :: Text)]
-  toJSON (H.ResultError (H.RowError i H.UnexpectedNull)) = JSON.object [
+  toJSON (SQL.ResultError (SQL.RowError i SQL.UnexpectedNull)) = JSON.object [
     "code"    .= HasqlErrorCode02,
     "message" .= ("Row error: unexpected null" :: Text),
     "details" .= ("Attempt to parse a NULL as some value." :: Text),
     "hint"    .= (("Row number " <> show i) :: Text)]
-  toJSON (H.ResultError (H.RowError i (H.ValueError d))) = JSON.object [
+  toJSON (SQL.ResultError (SQL.RowError i (SQL.ValueError d))) = JSON.object [
     "code"    .= HasqlErrorCode03,
     "message" .= ("Row error: Wrong value parser used" :: Text),
     "details" .= d,
     "hint"    .= (("Row number " <> show i) :: Text)]
-  toJSON (H.ResultError (H.UnexpectedAmountOfRows i)) = JSON.object [
+  toJSON (SQL.ResultError (SQL.UnexpectedAmountOfRows i)) = JSON.object [
     "code"    .= HasqlErrorCode04,
     "message" .= ("Unexpected amount of rows" :: Text),
     "details" .= i,
     "hint"    .= JSON.Null]
-  toJSON (H.ClientError d) = JSON.object [
+  toJSON (SQL.ClientError d) = JSON.object [
     "code"    .= ConnectionErrorCode01,
     "message" .= ("Database client error. Retrying the connection." :: Text),
-    "details" .= (fmap toS d :: Maybe Text),
-    "hint"    .= JSON.Null]
-=======
-instance JSON.ToJSON SQL.CommandError where
-  toJSON (SQL.ResultError (SQL.ServerError c m d h)) = case BS.unpack c of
-    'P':'T':_ -> JSON.object [
-        "details" .= fmap T.decodeUtf8 d,
-        "hint"    .= fmap T.decodeUtf8 h]
-
-    _         -> JSON.object [
-        "code"    .= (T.decodeUtf8 c      :: Text),
-        "message" .= (T.decodeUtf8 m      :: Text),
-        "details" .= (fmap T.decodeUtf8 d :: Maybe Text),
-        "hint"    .= (fmap T.decodeUtf8 h :: Maybe Text)]
-
-  toJSON (SQL.ResultError (SQL.UnexpectedResult m)) = JSON.object [
-    "message" .= (m :: Text)]
-  toJSON (SQL.ResultError (SQL.RowError i SQL.EndOfInput)) = JSON.object [
-    "message" .= ("Row error: end of input" :: Text),
-    "details" .= ("Attempt to parse more columns than there are in the result" :: Text),
-    "hint"    .= (("Row number " <> show i) :: Text)]
-  toJSON (SQL.ResultError (SQL.RowError i SQL.UnexpectedNull)) = JSON.object [
-    "message" .= ("Row error: unexpected null" :: Text),
-    "details" .= ("Attempt to parse a NULL as some value." :: Text),
-    "hint"    .= (("Row number " <> show i) :: Text)]
-  toJSON (SQL.ResultError (SQL.RowError i (SQL.ValueError d))) = JSON.object [
-    "message" .= ("Row error: Wrong value parser used" :: Text),
-    "details" .= d,
-    "hint"    .= (("Row number " <> show i) :: Text)]
-  toJSON (SQL.ResultError (SQL.UnexpectedAmountOfRows i)) = JSON.object [
-    "message" .= ("Unexpected amount of rows" :: Text),
-    "details" .= i]
-  toJSON (SQL.ClientError d) = JSON.object [
-    "message" .= ("Database client error. Retrying the connection." :: Text),
-    "details" .= (fmap T.decodeUtf8 d :: Maybe Text)]
->>>>>>> 1c7ca513
+    "details" .= (fmap T.decodeUtf8 d :: Maybe Text),
+    "hint"    .= JSON.Null]
 
 pgErrorStatus :: Bool -> SQL.UsageError -> HTTP.Status
 pgErrorStatus _      (SQL.ConnectionError _)                                      = HTTP.status503
@@ -420,29 +330,16 @@
   | ApiRequestError ApiRequestError
 
 instance PgrstError Error where
-<<<<<<< HEAD
-  status ConnectionLostError     = HT.status503
-  status JwtTokenMissing         = HT.status500
-  status (JwtTokenInvalid _)     = HT.unauthorized401
-  status GucHeadersError         = HT.status500
-  status GucStatusError          = HT.status500
-  status (BinaryFieldError _)    = HT.status406
-  status PutMatchingPkError      = HT.status400
-  status PutRangeNotAllowedError = HT.status400
-  status (SingularityError _)    = HT.status406
-  status NotFound                = HT.status404
-=======
+  status ConnectionLostError     = HTTP.status503
+  status JwtTokenMissing         = HTTP.status500
+  status (JwtTokenInvalid _)     = HTTP.unauthorized401
   status GucHeadersError         = HTTP.status500
   status GucStatusError          = HTTP.status500
   status (BinaryFieldError _)    = HTTP.status406
-  status ConnectionLostError     = HTTP.status503
   status PutMatchingPkError      = HTTP.status400
   status PutRangeNotAllowedError = HTTP.status400
-  status JwtTokenMissing         = HTTP.status500
-  status (JwtTokenInvalid _)     = HTTP.unauthorized401
   status (SingularityError _)    = HTTP.status406
   status NotFound                = HTTP.status404
->>>>>>> 1c7ca513
   status (PgErr err)             = status err
   status (ApiRequestError err)   = status err
 
@@ -481,16 +378,10 @@
     "details" .= JSON.Null,
     "hint"    .= JSON.Null]
   toJSON (BinaryFieldError ct)          = JSON.object [
-<<<<<<< HEAD
     "code"    .= GeneralErrorCode02,
-    "message" .= ((toS (ContentType.toMime ct) <> " requested but more than one column was selected") :: Text),
-    "details" .= JSON.Null,
-    "hint"    .= JSON.Null]
-=======
-    "message" .= ((T.decodeUtf8 (ContentType.toMime ct) <> " requested but more than one column was selected") :: Text)]
-  toJSON ConnectionLostError       = JSON.object [
-    "message" .= ("Database connection lost. Retrying the connection." :: Text)]
->>>>>>> 1c7ca513
+    "message" .= ((T.decodeUtf8 (ContentType.toMime ct) <> " requested but more than one column was selected") :: Text),
+    "details" .= JSON.Null,
+    "hint"    .= JSON.Null]
 
   toJSON PutRangeNotAllowedError   = JSON.object [
     "code"    .= GeneralErrorCode03,
@@ -506,12 +397,8 @@
   toJSON (SingularityError n)      = JSON.object [
     "code"    .= GeneralErrorCode05,
     "message" .= ("JSON object requested, multiple (or no) rows returned" :: Text),
-<<<<<<< HEAD
-    "details" .= T.unwords ["Results contain", show n, "rows,", toS (ContentType.toMime CTSingularJSON), "requires 1 row"],
-    "hint"    .= JSON.Null]
-=======
-    "details" .= T.unwords ["Results contain", show n, "rows,", T.decodeUtf8 (ContentType.toMime CTSingularJSON), "requires 1 row"]]
->>>>>>> 1c7ca513
+    "details" .= T.unwords ["Results contain", show n, "rows,", T.decodeUtf8 (ContentType.toMime CTSingularJSON), "requires 1 row"],
+    "hint"    .= JSON.Null]
 
   toJSON NotFound = JSON.object []
   toJSON (PgErr err) = JSON.toJSON err
