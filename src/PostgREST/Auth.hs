--- conflicted
+++ resolved
@@ -10,7 +10,6 @@
 In the test suite there is an example of simple login function that can be used for a
 very simple authentication system inside the PostgreSQL database.
 -}
-{-# LANGUAGE LambdaCase      #-}
 {-# LANGUAGE RecordWildCards #-}
 module PostgREST.Auth
   ( getResult
@@ -44,14 +43,6 @@
 import System.IO.Unsafe        (unsafePerformIO)
 import System.TimeIt           (timeItT)
 
-<<<<<<< HEAD
-import PostgREST.AppState   (AppState, getConfig, getJwtCacheState,
-                             getTime)
-import PostgREST.Auth.Types (AuthResult (..), JwtCacheState (..))
-import PostgREST.Config     (AppConfig (..), FilterExp (..), JSPath,
-                             JSPathExp (..))
-import PostgREST.Error      (Error (..))
-=======
 import PostgREST.AppState      (AppState, getConfig, getJwtCacheState,
                                 getTime)
 import PostgREST.Auth.JwtCache (lookupJwtCache)
@@ -59,7 +50,6 @@
 import PostgREST.Config        (AppConfig (..), FilterExp (..),
                                 JSPath, JSPathExp (..))
 import PostgREST.Error         (Error (..), JwtError (..))
->>>>>>> fc01a72f
 
 import Protolude
 
@@ -197,60 +187,6 @@
 
   app req' respond
 
-<<<<<<< HEAD
--- | Used to retrieve and insert JWT to JWT Cache
-getJWTFromCache :: AppState -> ByteString -> Int -> IO (Either Error AuthResult) -> UTCTime -> IO (Either Error AuthResult)
-getJWTFromCache appState token maxLifetime parseJwt utc = do
-  checkCache <- C.lookup jwtCache token
-  authResult <- maybe parseJwt (pure . Right) checkCache
-
-  case (authResult,checkCache) of
-    -- From comment:
-    -- https://github.com/PostgREST/postgrest/pull/3801#discussion_r1857987914
-    --
-    -- We purge expired cache entries on a cache miss
-    -- The reasoning is that:
-    --
-    -- 1. We expect it to be rare (otherwise there is no point of the cache)
-    -- 2. It makes sure the cache is not growing (as inserting new entries
-    --    does garbage collection)
-    -- 3. Since this is time expiration based cache there is no real risk of
-    --    starvation - sooner or later we are going to have a cache miss.
-
-    (Right res, Nothing) -> do -- cache miss
-
-      let timeSpec = getTimeSpec res maxLifetime utc
-
-      -- insert new cache entry first
-      C.insert' jwtCache timeSpec token res
-
-      -- trigger asynchronous purging of expired cache entries
-      -- but only if not already running anotherpurging
-      tryPutMVar lock () >>= \case
-        -- start purge make sure lock is released
-        True -> void $ forkFinally (C.purgeExpired jwtCache) (const $ takeMVar lock)
-        -- purge already running - do nothing
-        _ -> pure ()
-
-    _                    -> pure ()
-
-  return authResult
-    where
-      lock = (purgeLock . getJwtCacheState) appState
-      jwtCache = (cache . getJwtCacheState) appState
-
--- Used to extract JWT exp claim and add to JWT Cache
-getTimeSpec :: AuthResult -> Int -> UTCTime -> Maybe TimeSpec
-getTimeSpec res maxLifetime utc = do
-  let expireJSON = KM.lookup "exp" (authClaims res)
-      utcToSecs = floor . nominalDiffTimeToSeconds . utcTimeToPOSIXSeconds
-      sciToInt = fromMaybe 0 . Sci.toBoundedInteger
-  case expireJSON of
-    Just (JSON.Number seconds) -> Just $ TimeSpec (sciToInt seconds - utcToSecs utc) 0
-    _                          -> Just $ TimeSpec (fromIntegral maxLifetime :: Int64) 0
-
-=======
->>>>>>> fc01a72f
 authResultKey :: Vault.Key (Either Error AuthResult)
 authResultKey = unsafePerformIO Vault.newKey
 {-# NOINLINE authResultKey #-}
