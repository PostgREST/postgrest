--- conflicted
+++ resolved
@@ -151,22 +151,13 @@
       AppConfig
         <$> reqString "db-uri"
         <*> reqString "db-anon-role"
-<<<<<<< HEAD
-        <*> (mfilter (/= "") <$> optString "server-proxy-uri")
+        <*> optString "server-proxy-uri"
         <*> dbSchema
-        <*> (fromMaybe "!4" . mfilter (/= "") <$> optString "server-host")
-        <*> (fromMaybe 3000 . join . fmap coerceInt <$> optValue "server-port")
-        <*> (fmap encodeUtf8 . mfilter (/= "") <$> optString "jwt-secret")
-        <*> (fromMaybe False . join . fmap coerceBool <$> optValue "secret-is-base64")
-=======
-        <*> optString "server-proxy-uri"
-        <*> reqString "db-schema"
         <*> (fromMaybe "!4" <$> optString "server-host")
         <*> (fromMaybe 3000 <$> optInt "server-port")
         <*> optString "server-unix-socket"
         <*> (fmap encodeUtf8 <$> optString "jwt-secret")
         <*> (fromMaybe False <$> optBool "secret-is-base64")
->>>>>>> ea82b9f8
         <*> parseJwtAudience "jwt-aud"
         <*> (fromMaybe 10 <$> optInt "db-pool")
         <*> (fromMaybe 10 <$> optInt "db-pool-timeout")
@@ -176,7 +167,7 @@
         <*> (fmap (fmap coerceText) <$> C.subassocs "app.settings" C.value)
         <*> (maybe (Right [JSPKey "role"]) parseRoleClaimKey <$> optValue "role-claim-key")
         <*> (maybe ["public"] splitExtraSearchPath <$> optValue "db-extra-search-path")
-        <*> ((\x y -> QualifiedIdentifier x <$> mfilter (/= "") y) <$> dbSchema <*> optString "root-spec")
+        <*> ((\x y -> QualifiedIdentifier x <$> y) <$> dbSchema <*> optString "root-spec")
 
     parseJwtAudience :: C.Key -> C.Parser C.Config (Maybe StringOrURI)
     parseJwtAudience k =
