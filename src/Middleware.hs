{-# LANGUAGE OverloadedStrings #-}
{-# OPTIONS_GHC -fno-warn-orphans #-}

module Middleware where

import Data.Aeson ((.=), toJSON, ToJSON, object, encode)
import Data.Maybe (fromMaybe)

<<<<<<< HEAD
import Database.HDBC (runRaw)
import Database.HDBC.PostgreSQL (Connection)
import Database.HDBC.Types (SqlError(..))

import Data.String.Conversions(cs)
import qualified Data.ByteString.Char8 as BS
import Control.Exception (finally, throw, catchJust, catch,  SomeException,
    bracket_)

import Network.HTTP.Types.Header (RequestHeaders, hContentType, hAuthorization)
import Network.HTTP.Types.Status (status400, status401)
import Network.Wai (Application, requestHeaders, responseLBS)

import PgQuery(LoginAttempt(..), signInRole, setRole, resetRole)
import Codec.Binary.Base64.String (decode)


inTransaction :: (Connection -> Application) -> (Connection -> Application)
inTransaction app conn req respond =
  finally (runRaw conn "begin" >> app conn req respond) (runRaw conn "commit")

withSavepoint :: (Connection -> Application) -> Connection -> Application
withSavepoint app conn req respond = do
  runRaw conn "savepoint req_sp"
  catch (app conn req respond) (\e -> let _ = (e::SomeException) in
    runRaw conn "rollback to savepoint req_sp" >> throw e)

authenticated :: BS.ByteString -> (Connection -> Application)
                 -> Connection -> Application
authenticated anon app conn req respond = do
  attempt <- httpRequesterRole (requestHeaders req)
  case attempt of
    MalformedAuth ->
      respond $ responseLBS status400 [] "Malformed basic auth header"
    LoginFailed ->
      respond $ responseLBS status401 [] "Invalid username or password"
    LoginSuccess role ->
      bracket_ (setRole conn role) (resetRole conn) $ app conn req respond
    NoCredentials ->
      bracket_ (setRole conn anon) (resetRole conn) $ app conn req respond

 where
   httpRequesterRole :: RequestHeaders -> IO LoginAttempt
   httpRequesterRole hdrs = do
    let auth = fromMaybe "" $ lookup hAuthorization hdrs
    case BS.split ' ' (cs auth) of
      ("Basic" : b64 : _) ->
        case BS.split ':' $ cs (decode $ cs b64) of
          (u:p:_) -> signInRole u p conn
          _ -> return MalformedAuth
      _ -> return NoCredentials

=======
import Network.HTTP.Types.Header (hContentType, hLocation)
import Network.HTTP.Types.Status (status400, status301)
import Database.HDBC.Types (SqlError(..))
import Control.Exception (catchJust)
import Data.String.Conversions (cs)
import Network.Wai
import Network.URI (URI(..), parseURI)
import Data.Monoid (mconcat)
>>>>>>> bd1d3651

instance ToJSON SqlError where
  toJSON t = object [
      "error" .= object [
          "code"    .= seNativeError t
        , "message" .= seErrorMsg t
        , "state"   .= seState t
      ]
    ]

clientErrors :: Application -> Application
clientErrors app req respond =
  catchJust isPgException (app req respond) (
      respond . responseLBS status400 [(hContentType, "application/json")]
              . encode
    )

  where
    isPgException :: SqlError -> Maybe SqlError
    isPgException = Just


redirectInsecure :: Middleware
redirectInsecure app req respond = do
  let hdrs = requestHeaders req
      host = lookup "host" hdrs
      uriM = parseURI . cs =<< mconcat [
        Just "https://",
        host,
        Just $ rawPathInfo req,
        Just $ rawQueryString req]
      isHerokuSecure = lookup "x-forwarded-proto" hdrs == Just "https"

  if not (isSecure req || isHerokuSecure)
    then case uriM of
              Just uri ->
                respond $ responseLBS status301 [
                    (hLocation, cs . show $ uri { uriScheme = "https:" })
                  ] ""
              Nothing ->
                respond $ responseLBS status400 [] "SSL is required"
    else app req respond<|MERGE_RESOLUTION|>--- conflicted
+++ resolved
@@ -5,37 +5,39 @@
 
 import Data.Aeson ((.=), toJSON, ToJSON, object, encode)
 import Data.Maybe (fromMaybe)
+import Data.Monoid (mconcat)
 
-<<<<<<< HEAD
 import Database.HDBC (runRaw)
 import Database.HDBC.PostgreSQL (Connection)
 import Database.HDBC.Types (SqlError(..))
 
 import Data.String.Conversions(cs)
 import qualified Data.ByteString.Char8 as BS
-import Control.Exception (finally, throw, catchJust, catch,  SomeException,
+import Control.Exception (finally, throw, catchJust, catch, SomeException,
     bracket_)
 
-import Network.HTTP.Types.Header (RequestHeaders, hContentType, hAuthorization)
-import Network.HTTP.Types.Status (status400, status401)
-import Network.Wai (Application, requestHeaders, responseLBS)
+import Network.HTTP.Types.Header (RequestHeaders, hContentType, hAuthorization,
+  hLocation)
+import Network.HTTP.Types.Status (status400, status401, status301)
+import Network.Wai (Application, requestHeaders, responseLBS, rawPathInfo,
+                   rawQueryString, isSecure)
+import Network.URI (URI(..), parseURI)
 
 import PgQuery(LoginAttempt(..), signInRole, setRole, resetRole)
 import Codec.Binary.Base64.String (decode)
-
 
 inTransaction :: (Connection -> Application) -> (Connection -> Application)
 inTransaction app conn req respond =
   finally (runRaw conn "begin" >> app conn req respond) (runRaw conn "commit")
 
-withSavepoint :: (Connection -> Application) -> Connection -> Application
+withSavepoint :: (Connection -> Application) -> (Connection -> Application)
 withSavepoint app conn req respond = do
   runRaw conn "savepoint req_sp"
   catch (app conn req respond) (\e -> let _ = (e::SomeException) in
     runRaw conn "rollback to savepoint req_sp" >> throw e)
 
-authenticated :: BS.ByteString -> (Connection -> Application)
-                 -> Connection -> Application
+authenticated :: BS.ByteString -> (Connection -> Application) ->
+                 (Connection -> Application)
 authenticated anon app conn req respond = do
   attempt <- httpRequesterRole (requestHeaders req)
   case attempt of
@@ -59,17 +61,6 @@
           _ -> return MalformedAuth
       _ -> return NoCredentials
 
-=======
-import Network.HTTP.Types.Header (hContentType, hLocation)
-import Network.HTTP.Types.Status (status400, status301)
-import Database.HDBC.Types (SqlError(..))
-import Control.Exception (catchJust)
-import Data.String.Conversions (cs)
-import Network.Wai
-import Network.URI (URI(..), parseURI)
-import Data.Monoid (mconcat)
->>>>>>> bd1d3651
-
 instance ToJSON SqlError where
   toJSON t = object [
       "error" .= object [
@@ -91,7 +82,7 @@
     isPgException = Just
 
 
-redirectInsecure :: Middleware
+redirectInsecure :: Application -> Application
 redirectInsecure app req respond = do
   let hdrs = requestHeaders req
       host = lookup "host" hdrs
