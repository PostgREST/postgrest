name:               postgrest
version:            5.2.0
synopsis:           REST API for any Postgres database
description:        Reads the schema of a PostgreSQL database and creates RESTful routes
                    for the tables and views, supporting all HTTP verbs that security
                    permits.
license:            MIT
license-file:       LICENSE
author:             Joe Nelson, Adam Baker
maintainer:         Steve Chávez <stevechavezast@gmail.com>
category:           Executable, PostgreSQL, Network APIs
homepage:           https://postgrest.org
bug-reports:        https://github.com/PostgREST/postgrest/issues
build-type:         Simple
extra-source-files: CHANGELOG.md
cabal-version:      >= 1.10

source-repository head
  type:     git
  location: git://github.com/PostgREST/postgrest.git

flag ci
  default:     False
  manual:      True
  description: No warnings allowed in continuous integration

library
  exposed-modules:    PostgREST.ApiRequest
                      PostgREST.App
                      PostgREST.Auth
                      PostgREST.Config
                      PostgREST.DbRequestBuilder
                      PostgREST.DbStructure
                      PostgREST.Error
                      PostgREST.Middleware
                      PostgREST.OpenAPI
                      PostgREST.Parsers
                      PostgREST.QueryBuilder
                      PostgREST.RangeQuery
                      PostgREST.Types
  other-modules:      Paths_postgrest
  hs-source-dirs:     src
  build-depends:      base                      >= 4.9 && < 4.13
                    , HTTP                      >= 4000.3.7 && < 4000.4
                    , Ranged-sets               >= 0.3 && < 0.5
                    , aeson                     >= 0.11.3 && < 1.5
                    , ansi-wl-pprint            >= 0.6.7 && < 0.7
                    , base64-bytestring         >= 1 && < 1.1
                    , bytestring                >= 0.10.8 && < 0.11
                    , case-insensitive          >= 1.2 && < 1.3
                    , cassava                   >= 0.4.5 && < 0.6
                    , configurator-pg           >= 0.1 && < 0.2
                    , containers                >= 0.5.7 && < 0.7
                    , contravariant             >= 1.4 && < 1.6
                    , contravariant-extras      >= 0.3.3 && < 0.4
                    , cookie                    >= 0.4.2 && < 0.5
                    , either                    >= 4.4.1 && < 5.1
                    , gitrev                    >= 1.2 && < 1.4
                    , hasql                     >= 1.3 && < 1.4
                    , hasql-pool                >= 0.5 && < 0.6
                    , hasql-transaction         >= 0.7 && < 0.8
                    , heredoc                   >= 0.2 && < 0.3
                    , http-types                >= 0.12.2 && < 0.13
                    , insert-ordered-containers >= 0.1 && < 0.3
                    , interpolatedstring-perl6  >= 1 && < 1.1
                    , jose                      >= 0.7 && < 0.8
                    , lens                      >= 4.14 && < 4.18
                    , lens-aeson                >= 1.0.1 && < 1.1
                    , network-uri               >= 2.6.1 && < 2.7
                    , optparse-applicative      >= 0.13 && < 0.15
                    , parsec                    >= 3.1.11 && < 3.2
                    , protolude                 >= 0.2.2 && < 0.3
                    , regex-tdfa                >= 1.2.2 && < 1.3
                    , scientific                >= 0.3.4 && < 0.4
                    , swagger2                  >= 2.1.4 && < 2.4
                    , text                      >= 1.2.2 && < 1.3
                    , time                      >= 1.6 && < 1.9
                    , unordered-containers      >= 0.2.8 && < 0.3
                    , vector                    >= 0.11 && < 0.13
                    , wai                       >= 3.2.1 && < 3.3
                    , wai-cors                  >= 0.2.5 && < 0.3
                    , wai-extra                 >= 3.0.19 && < 3.1
                    , wai-middleware-static     >= 0.8.1 && < 0.9
  default-language:   Haskell2010
  default-extensions: OverloadedStrings
                      QuasiQuotes
                      NoImplicitPrelude

executable postgrest
  main-is:            Main.hs
  hs-source-dirs:     main
  build-depends:      base              >= 4.9 && < 4.13
                    , auto-update       >= 0.1.4 && < 0.2
                    , base64-bytestring >= 1 && < 1.1
                    , bytestring        >= 0.10.8 && < 0.11
                    , directory         >= 1.2.6 && < 1.4
                    , hasql             >= 1.3 && < 1.4
                    , hasql-pool        >= 0.5 && < 0.6
                    , hasql-transaction >= 0.7 && < 0.8
                    , network           < 2.9
                    , postgrest
                    , protolude         >= 0.2.2 && < 0.3
                    , retry             >= 0.7.4 && < 0.9
                    , text              >= 1.2.2 && < 1.3
                    , time              >= 1.6 && < 1.9
                    , warp              >= 3.2.12 && < 3.3
  default-language:   Haskell2010
  default-extensions: OverloadedStrings
                      QuasiQuotes
                      NoImplicitPrelude
  ghc-options:        -threaded -rtsopts "-with-rtsopts=-N -I2"

  if !os(windows)
    build-depends: unix

<<<<<<< HEAD
Test-Suite spec
  Type:                exitcode-stdio-1.0
  Default-Language:    Haskell2010
  default-extensions:  OverloadedStrings, QuasiQuotes, NoImplicitPrelude
  ghc-options:         -threaded -rtsopts -with-rtsopts=-N
  Hs-Source-Dirs:      test
  Main-Is:             Main.hs
  Other-Modules:       Feature.AudienceJwtSecretSpec
                     , Feature.AuthSpec
                     , Feature.AsymmetricJwtSpec
                     , Feature.BinaryJwtSecretSpec
                     , Feature.ConcurrentSpec
                     , Feature.CorsSpec
                     , Feature.DeleteSpec
                     , Feature.ExtraSearchPathSpec
                     , Feature.InsertSpec
                     , Feature.JsonOperatorSpec
                     , Feature.NoJwtSpec
                     , Feature.PgVersion95Spec
                     , Feature.PgVersion96Spec
                     , Feature.ProxySpec
                     , Feature.QueryLimitedSpec
                     , Feature.QuerySpec
                     , Feature.RangeSpec
                     , Feature.SingularSpec
                     , Feature.StructureSpec
                     , Feature.UnicodeSpec
                     , Feature.AndOrParamsSpec
                     , Feature.RootSpec
                     , Feature.RpcSpec
                     , Feature.NonexistentSchemaSpec
                     , Feature.UpsertSpec
                     , SpecHelper
                     , TestTypes
  Build-Depends:       aeson
                     , aeson-qq
                     , async
                     , auto-update
                     , base >= 4.8 && < 4.10
                     , bytestring
                     , base64-bytestring
                     , case-insensitive
                     , cassava
                     , containers
                     , contravariant
                     , hasql >= 1.3 && < 1.4
                     , hasql-pool >= 0.5 && < 0.6
                     , hasql-transaction >= 0.7 && < 0.8
                     , heredoc
                     , hspec
                     , hspec-wai >= 0.7.0
                     , hspec-wai-json
                     , http-types
                     , lens
                     , lens-aeson
                     , monad-control
                     , postgrest
                     , process
                     , protolude == 0.2.2
                     , regex-tdfa
                     , text
                     , time
                     , transformers-base
                     , wai
                     , wai-extra
=======
test-suite spec
  type:               exitcode-stdio-1.0
  main-is:            Main.hs
  other-modules:      Feature.AndOrParamsSpec
                      Feature.AsymmetricJwtSpec
                      Feature.AudienceJwtSecretSpec
                      Feature.AuthSpec
                      Feature.BinaryJwtSecretSpec
                      Feature.ConcurrentSpec
                      Feature.CorsSpec
                      Feature.DeleteSpec
                      Feature.ExtraSearchPathSpec
                      Feature.InsertSpec
                      Feature.JsonOperatorSpec
                      Feature.NoJwtSpec
                      Feature.NonexistentSchemaSpec
                      Feature.PgVersion95Spec
                      Feature.PgVersion96Spec
                      Feature.ProxySpec
                      Feature.QueryLimitedSpec
                      Feature.QuerySpec
                      Feature.RangeSpec
                      Feature.RpcSpec
                      Feature.SingularSpec
                      Feature.StructureSpec
                      Feature.UnicodeSpec
                      Feature.UpsertSpec
                      SpecHelper
                      TestTypes
  hs-source-dirs:     test
  build-depends:      base              >= 4.9 && < 4.13
                    , aeson             >= 0.11.3 && < 1.5
                    , aeson-qq          >= 0.8.1 && < 0.9
                    , async             >= 2.1.1 && < 2.3
                    , auto-update       >= 0.1.4 && < 0.2
                    , base64-bytestring >= 1 && < 1.1
                    , bytestring        >= 0.10.8 && < 0.11
                    , case-insensitive  >= 1.2 && < 1.3
                    , cassava           >= 0.4.5 && < 0.6
                    , containers        >= 0.5.7 && < 0.7
                    , contravariant     >= 1.4 && < 1.6
                    , hasql             >= 1.3 && < 1.4
                    , hasql-pool        >= 0.5 && < 0.6
                    , hasql-transaction >= 0.7 && < 0.8
                    , heredoc           >= 0.2 && < 0.3
                    , hspec             >= 2.3 && < 2.8
                    , hspec-wai         >= 0.7 && < 0.10
                    , hspec-wai-json    >= 0.7 && < 0.10
                    , http-types        >= 0.12.3 && < 0.13
                    , lens              >= 4.14 && < 4.18
                    , lens-aeson        >= 1.0.1 && < 1.1
                    , monad-control     >= 1.0.1 && < 1.1
                    , postgrest
                    , process           >= 1.4.2 && < 1.7
                    , protolude         >= 0.2.2 && < 0.3
                    , regex-tdfa        >= 1.2.2 && < 1.3
                    , text              >= 1.2.2 && < 1.3
                    , time              >= 1.6 && < 1.9
                    , transformers-base >= 0.4.4 && < 0.5
                    , wai               >= 3.2.1 && < 3.3
                    , wai-extra         >= 3.0.19 && < 3.1
  default-language:   Haskell2010
  default-extensions: OverloadedStrings
                      QuasiQuotes
                      NoImplicitPrelude
  ghc-options:        -threaded -rtsopts -with-rtsopts=-N
>>>>>>> ea82b9f8
<|MERGE_RESOLUTION|>--- conflicted
+++ resolved
@@ -113,73 +113,6 @@
   if !os(windows)
     build-depends: unix
 
-<<<<<<< HEAD
-Test-Suite spec
-  Type:                exitcode-stdio-1.0
-  Default-Language:    Haskell2010
-  default-extensions:  OverloadedStrings, QuasiQuotes, NoImplicitPrelude
-  ghc-options:         -threaded -rtsopts -with-rtsopts=-N
-  Hs-Source-Dirs:      test
-  Main-Is:             Main.hs
-  Other-Modules:       Feature.AudienceJwtSecretSpec
-                     , Feature.AuthSpec
-                     , Feature.AsymmetricJwtSpec
-                     , Feature.BinaryJwtSecretSpec
-                     , Feature.ConcurrentSpec
-                     , Feature.CorsSpec
-                     , Feature.DeleteSpec
-                     , Feature.ExtraSearchPathSpec
-                     , Feature.InsertSpec
-                     , Feature.JsonOperatorSpec
-                     , Feature.NoJwtSpec
-                     , Feature.PgVersion95Spec
-                     , Feature.PgVersion96Spec
-                     , Feature.ProxySpec
-                     , Feature.QueryLimitedSpec
-                     , Feature.QuerySpec
-                     , Feature.RangeSpec
-                     , Feature.SingularSpec
-                     , Feature.StructureSpec
-                     , Feature.UnicodeSpec
-                     , Feature.AndOrParamsSpec
-                     , Feature.RootSpec
-                     , Feature.RpcSpec
-                     , Feature.NonexistentSchemaSpec
-                     , Feature.UpsertSpec
-                     , SpecHelper
-                     , TestTypes
-  Build-Depends:       aeson
-                     , aeson-qq
-                     , async
-                     , auto-update
-                     , base >= 4.8 && < 4.10
-                     , bytestring
-                     , base64-bytestring
-                     , case-insensitive
-                     , cassava
-                     , containers
-                     , contravariant
-                     , hasql >= 1.3 && < 1.4
-                     , hasql-pool >= 0.5 && < 0.6
-                     , hasql-transaction >= 0.7 && < 0.8
-                     , heredoc
-                     , hspec
-                     , hspec-wai >= 0.7.0
-                     , hspec-wai-json
-                     , http-types
-                     , lens
-                     , lens-aeson
-                     , monad-control
-                     , postgrest
-                     , process
-                     , protolude == 0.2.2
-                     , regex-tdfa
-                     , text
-                     , time
-                     , transformers-base
-                     , wai
-                     , wai-extra
-=======
 test-suite spec
   type:               exitcode-stdio-1.0
   main-is:            Main.hs
@@ -202,6 +135,7 @@
                       Feature.QueryLimitedSpec
                       Feature.QuerySpec
                       Feature.RangeSpec
+                      Feature.RootSpec
                       Feature.RpcSpec
                       Feature.SingularSpec
                       Feature.StructureSpec
@@ -245,5 +179,4 @@
   default-extensions: OverloadedStrings
                       QuasiQuotes
                       NoImplicitPrelude
-  ghc-options:        -threaded -rtsopts -with-rtsopts=-N
->>>>>>> ea82b9f8
+  ghc-options:        -threaded -rtsopts -with-rtsopts=-N