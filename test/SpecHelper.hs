module SpecHelper where

import qualified Data.ByteString.Base64 as B64 (decodeLenient, encode)
import qualified Data.ByteString.Char8  as BS
import qualified Data.ByteString.Lazy   as BL
import qualified Data.Map.Strict        as M
import qualified Data.Set               as S
import qualified System.IO.Error        as E

import Data.Aeson           (Value (..), decode, encode)
import Data.CaseInsensitive (CI (..), original)
import Data.List            (lookup)
import Data.List.NonEmpty   (fromList)
import Network.Wai.Test     (SResponse (simpleBody, simpleHeaders, simpleStatus))
import System.Environment   (getEnv)
import System.Process       (readProcess)
import Text.Regex.TDFA      ((=~))


import Network.HTTP.Types
import Test.Hspec
import Test.Hspec.Wai
import Text.Heredoc

import PostgREST.Config                  (AppConfig (..),
                                          JSPathExp (..),
                                          LogLevel (..),
                                          OpenAPIMode (..),
                                          parseSecret)
import PostgREST.DbStructure.Identifiers (QualifiedIdentifier (..))
import PostgREST.Request.Types           (JoinType (..))
import Protolude                         hiding (toS)
import Protolude.Conv                    (toS)

matchContentTypeJson :: MatchHeader
matchContentTypeJson = "Content-Type" <:> "application/json; charset=utf-8"

matchContentTypeSingular :: MatchHeader
matchContentTypeSingular = "Content-Type" <:> "application/vnd.pgrst.object+json; charset=utf-8"

matchHeaderAbsent :: HeaderName -> MatchHeader
matchHeaderAbsent name = MatchHeader $ \headers _body ->
  case lookup name headers of
    Just _  -> Just $ "unexpected header: " <> toS (original name) <> "\n"
    Nothing -> Nothing

validateOpenApiResponse :: [Header] -> WaiSession () ()
validateOpenApiResponse headers = do
  r <- request methodGet "/" headers ""
  liftIO $
    let respStatus = simpleStatus r in
    respStatus `shouldSatisfy`
      \s -> s == Status { statusCode = 200, statusMessage="OK" }
  liftIO $
    let respHeaders = simpleHeaders r in
    respHeaders `shouldSatisfy`
      \hs -> ("Content-Type", "application/openapi+json; charset=utf-8") `elem` hs
  let Just body = decode (simpleBody r)
  Just schema <- liftIO $ decode <$> BL.readFile "test/fixtures/openapi.json"
  let args :: M.Map Text Value
      args = M.fromList
        [ ( "schema", schema )
        , ( "data", body ) ]
      hdrs = acceptHdrs "application/json"
  request methodPost "/rpc/validate_json_schema" hdrs (encode args)
      `shouldRespondWith` "true"
      { matchStatus = 200
      , matchHeaders = []
      }


getEnvVarWithDefault :: Text -> Text -> IO Text
getEnvVarWithDefault var def = toS <$>
  getEnv (toS var) `E.catchIOError` const (return $ toS def)

_baseCfg :: AppConfig
_baseCfg = let secret = Just $ encodeUtf8 "reallyreallyreallyreallyverysafe" in
  AppConfig {
    configAppSettings           = [ ("app.settings.app_host", "localhost") , ("app.settings.external_api_secret", "0123456789abcdef") ]
  , configDbAnonRole            = "postgrest_test_anonymous"
  , configDbChannel             = mempty
  , configDbChannelEnabled      = True
  , configDbExtraSearchPath     = []
  , configDbMaxRows             = Nothing
  , configDbPoolSize            = 10
  , configDbPoolTimeout         = 10
  , configDbPreRequest          = Just $ QualifiedIdentifier "test" "switch_role"
  , configDbPreparedStatements  = True
  , configDbRootSpec            = Nothing
  , configDbSchemas             = fromList ["test"]
  , configDbConfig              = False
  , configDbUri                 = mempty
<<<<<<< HEAD
  , configDbUseLegacyGucs       = True
=======
  , configDbEmbedDefaultJoin    = JTLeft
>>>>>>> ee56dd5d
  , configFilePath              = Nothing
  , configJWKS                  = parseSecret <$> secret
  , configJwtAudience           = Nothing
  , configJwtRoleClaimKey       = [JSPKey "role"]
  , configJwtSecret             = secret
  , configJwtSecretIsBase64     = False
  , configLogLevel              = LogCrit
  , configOpenApiMode           = OAFollowPriv
  , configOpenApiServerProxyUri = Nothing
  , configRawMediaTypes         = []
  , configServerHost            = "localhost"
  , configServerPort            = 3000
  , configServerUnixSocket      = Nothing
  , configServerUnixSocketMode  = 432
  , configDbTxAllowOverride     = True
  , configDbTxRollbackAll       = True
  }

testCfg :: Text -> AppConfig
testCfg testDbConn = _baseCfg { configDbUri = testDbConn }

testCfgDisallowRollback :: Text -> AppConfig
testCfgDisallowRollback testDbConn = (testCfg testDbConn) { configDbTxAllowOverride = False, configDbTxRollbackAll = False }

testCfgForceRollback :: Text -> AppConfig
testCfgForceRollback testDbConn = (testCfg testDbConn) { configDbTxAllowOverride = False, configDbTxRollbackAll = True }

testCfgNoJWT :: Text -> AppConfig
testCfgNoJWT testDbConn = (testCfg testDbConn) { configJwtSecret = Nothing, configJWKS = Nothing }

testUnicodeCfg :: Text -> AppConfig
testUnicodeCfg testDbConn = (testCfg testDbConn) { configDbSchemas = fromList ["تست"] }

testMaxRowsCfg :: Text -> AppConfig
testMaxRowsCfg testDbConn = (testCfg testDbConn) { configDbMaxRows = Just 2 }

testEmbedInnerJoinCfg :: Text -> AppConfig
testEmbedInnerJoinCfg testDbConn = (testCfg testDbConn) { configDbEmbedDefaultJoin = JTInner }

testDisabledOpenApiCfg :: Text -> AppConfig
testDisabledOpenApiCfg testDbConn = (testCfg testDbConn) { configOpenApiMode = OADisabled }

testIgnorePrivOpenApiCfg :: Text -> AppConfig
testIgnorePrivOpenApiCfg testDbConn = (testCfg testDbConn) { configOpenApiMode = OAIgnorePriv, configDbSchemas = fromList ["test", "v1"] }

testProxyCfg :: Text -> AppConfig
testProxyCfg testDbConn = (testCfg testDbConn) { configOpenApiServerProxyUri = Just "https://postgrest.com/openapi.json" }

testCfgBinaryJWT :: Text -> AppConfig
testCfgBinaryJWT testDbConn =
  let secret = Just . B64.decodeLenient $ "cmVhbGx5cmVhbGx5cmVhbGx5cmVhbGx5dmVyeXNhZmU=" in
  (testCfg testDbConn) {
    configJwtSecret = secret
  , configJWKS = parseSecret <$> secret
  }

testCfgAudienceJWT :: Text -> AppConfig
testCfgAudienceJWT testDbConn =
  let secret = Just . B64.decodeLenient $ "cmVhbGx5cmVhbGx5cmVhbGx5cmVhbGx5dmVyeXNhZmU=" in
  (testCfg testDbConn) {
    configJwtSecret = secret
  , configJwtAudience = Just "youraudience"
  , configJWKS = parseSecret <$> secret
  }

testCfgAsymJWK :: Text -> AppConfig
testCfgAsymJWK testDbConn =
  let secret = Just $ encodeUtf8 [str|{"alg":"RS256","e":"AQAB","key_ops":["verify"],"kty":"RSA","n":"0etQ2Tg187jb04MWfpuogYGV75IFrQQBxQaGH75eq_FpbkyoLcEpRUEWSbECP2eeFya2yZ9vIO5ScD-lPmovePk4Aa4SzZ8jdjhmAbNykleRPCxMg0481kz6PQhnHRUv3nF5WP479CnObJKqTVdEagVL66oxnX9VhZG9IZA7k0Th5PfKQwrKGyUeTGczpOjaPqbxlunP73j9AfnAt4XCS8epa-n3WGz1j-wfpr_ys57Aq-zBCfqP67UYzNpeI1AoXsJhD9xSDOzvJgFRvc3vm2wjAW4LEMwi48rCplamOpZToIHEPIaPzpveYQwDnB1HFTR1ove9bpKJsHmi-e2uzQ","use":"sig"}|]
  in (testCfg testDbConn) {
    configJwtSecret = secret
  , configJWKS = parseSecret <$> secret
  }

testCfgAsymJWKSet :: Text -> AppConfig
testCfgAsymJWKSet testDbConn =
  let secret = Just $ encodeUtf8 [str|{"keys": [{"alg":"RS256","e":"AQAB","key_ops":["verify"],"kty":"RSA","n":"0etQ2Tg187jb04MWfpuogYGV75IFrQQBxQaGH75eq_FpbkyoLcEpRUEWSbECP2eeFya2yZ9vIO5ScD-lPmovePk4Aa4SzZ8jdjhmAbNykleRPCxMg0481kz6PQhnHRUv3nF5WP479CnObJKqTVdEagVL66oxnX9VhZG9IZA7k0Th5PfKQwrKGyUeTGczpOjaPqbxlunP73j9AfnAt4XCS8epa-n3WGz1j-wfpr_ys57Aq-zBCfqP67UYzNpeI1AoXsJhD9xSDOzvJgFRvc3vm2wjAW4LEMwi48rCplamOpZToIHEPIaPzpveYQwDnB1HFTR1ove9bpKJsHmi-e2uzQ","use":"sig"}]}|]
  in (testCfg testDbConn) {
    configJwtSecret = secret
  , configJWKS = parseSecret <$> secret
  }

testNonexistentSchemaCfg :: Text -> AppConfig
testNonexistentSchemaCfg testDbConn = (testCfg testDbConn) { configDbSchemas = fromList ["nonexistent"] }

testCfgExtraSearchPath :: Text -> AppConfig
testCfgExtraSearchPath testDbConn = (testCfg testDbConn) { configDbExtraSearchPath = ["public", "extensions"] }

testCfgRootSpec :: Text -> AppConfig
testCfgRootSpec testDbConn = (testCfg testDbConn) { configDbRootSpec = Just $ QualifiedIdentifier mempty "root"}

testCfgHtmlRawOutput :: Text -> AppConfig
testCfgHtmlRawOutput testDbConn = (testCfg testDbConn) { configRawMediaTypes = ["text/html"] }

testCfgResponseHeaders :: Text -> AppConfig
testCfgResponseHeaders testDbConn = (testCfg testDbConn) { configDbPreRequest = Just $ QualifiedIdentifier mempty "custom_headers" }

testMultipleSchemaCfg :: Text -> AppConfig
testMultipleSchemaCfg testDbConn = (testCfg testDbConn) { configDbSchemas = fromList ["v1", "v2"] }

testCfgLegacyGucs :: Text -> AppConfig
testCfgLegacyGucs testDbConn = (testCfg testDbConn) { configDbUseLegacyGucs = False }

resetDb :: Text -> IO ()
resetDb dbConn = loadFixture dbConn "data"

analyzeTable :: Text -> Text -> IO ()
analyzeTable dbConn tableName =
  void $ readProcess "psql" ["--set", "ON_ERROR_STOP=1", toS dbConn, "-a", "-c", toS $ "ANALYZE test.\"" <> tableName <> "\""] []

loadFixture :: Text -> FilePath -> IO()
loadFixture dbConn name =
  void $ readProcess "psql" ["--set", "ON_ERROR_STOP=1", toS dbConn, "-q", "-f", "test/fixtures/" ++ name ++ ".sql"] []

rangeHdrs :: ByteRange -> [Header]
rangeHdrs r = [rangeUnit, (hRange, renderByteRange r)]

rangeHdrsWithCount :: ByteRange -> [Header]
rangeHdrsWithCount r = ("Prefer", "count=exact") : rangeHdrs r

acceptHdrs :: BS.ByteString -> [Header]
acceptHdrs mime = [(hAccept, mime)]

rangeUnit :: Header
rangeUnit = ("Range-Unit" :: CI BS.ByteString, "items")

matchHeader :: CI BS.ByteString -> BS.ByteString -> [Header] -> Bool
matchHeader name valRegex headers =
  maybe False (=~ valRegex) $ lookup name headers

noBlankHeader :: [Header] -> Bool
noBlankHeader = notElem mempty

noProfileHeader :: [Header] -> Bool
noProfileHeader headers = isNothing $ find ((== "Content-Profile") . fst) headers

authHeader :: BS.ByteString -> BS.ByteString -> Header
authHeader typ creds =
  (hAuthorization, typ <> " " <> creds)

authHeaderBasic :: BS.ByteString -> BS.ByteString -> Header
authHeaderBasic u p =
  authHeader "Basic" $ toS . B64.encode . toS $ u <> ":" <> p

authHeaderJWT :: BS.ByteString -> Header
authHeaderJWT = authHeader "Bearer"

-- | Tests whether the text can be parsed as a json object containing
-- the key "message", and optional keys "details", "hint", "code",
-- and no extraneous keys
isErrorFormat :: BL.ByteString -> Bool
isErrorFormat s =
  "message" `S.member` keys &&
    S.null (S.difference keys validKeys)
 where
  obj = decode s :: Maybe (M.Map Text Value)
  keys = maybe S.empty M.keysSet obj
  validKeys = S.fromList ["message", "details", "hint", "code"]<|MERGE_RESOLUTION|>--- conflicted
+++ resolved
@@ -89,12 +89,9 @@
   , configDbRootSpec            = Nothing
   , configDbSchemas             = fromList ["test"]
   , configDbConfig              = False
-  , configDbUri                 = mempty
-<<<<<<< HEAD
+  , configDbUri                 = mempty  
+  , configDbEmbedDefaultJoin    = JTLeft
   , configDbUseLegacyGucs       = True
-=======
-  , configDbEmbedDefaultJoin    = JTLeft
->>>>>>> ee56dd5d
   , configFilePath              = Nothing
   , configJWKS                  = parseSecret <$> secret
   , configJwtAudience           = Nothing
