--- conflicted
+++ resolved
@@ -1034,55 +1034,6 @@
           [json|"foobar"|]
           { matchHeaders = [matchContentTypeJson] }
 
-<<<<<<< HEAD
-    when (actualPgVersion >= pgVersion96) $ do
-      context "GUC headers on function calls" $ do
-        it "succeeds setting the headers" $ do
-          get "/rpc/get_projects_and_guc_headers?id=eq.2&select=id"
-            `shouldRespondWith` [json|[{"id": 2}]|]
-            {matchHeaders = [
-                matchContentTypeJson,
-                "X-Test"   <:> "key1=val1; someValue; key2=val2",
-                "X-Test-2" <:> "key1=val1"]}
-          get "/rpc/get_int_and_guc_headers?num=1"
-            `shouldRespondWith` [json|1|]
-            {matchHeaders = [
-                matchContentTypeJson,
-                "X-Test"   <:> "key1=val1; someValue; key2=val2",
-                "X-Test-2" <:> "key1=val1"]}
-          post "/rpc/get_int_and_guc_headers" [json|{"num": 1}|]
-            `shouldRespondWith` [json|1|]
-            {matchHeaders = [
-                matchContentTypeJson,
-                "X-Test"   <:> "key1=val1; someValue; key2=val2",
-                "X-Test-2" <:> "key1=val1"]}
-
-        it "fails when setting headers with wrong json structure" $ do
-          get "/rpc/bad_guc_headers_1"
-            `shouldRespondWith`
-            [json|{"message":"response.headers guc must be a JSON array composed of objects with a single key and a string value","code":"PGRST500","details":null,"hint":null}|]
-            { matchStatus  = 500
-            , matchHeaders = [ matchContentTypeJson ]
-            }
-          get "/rpc/bad_guc_headers_2"
-            `shouldRespondWith`
-            [json|{"message":"response.headers guc must be a JSON array composed of objects with a single key and a string value","code":"PGRST500","details":null,"hint":null}|]
-            { matchStatus  = 500
-            , matchHeaders = [ matchContentTypeJson ]
-            }
-          get "/rpc/bad_guc_headers_3"
-            `shouldRespondWith`
-            [json|{"message":"response.headers guc must be a JSON array composed of objects with a single key and a string value","code":"PGRST500","details":null,"hint":null}|]
-            { matchStatus  = 500
-            , matchHeaders = [ matchContentTypeJson ]
-            }
-          post "/rpc/bad_guc_headers_1" [json|{}|]
-            `shouldRespondWith`
-            [json|{"message":"response.headers guc must be a JSON array composed of objects with a single key and a string value","code":"PGRST500","details":null,"hint":null}|]
-            { matchStatus  = 500
-            , matchHeaders = [ matchContentTypeJson ]
-            }
-=======
     context "GUC headers on function calls" $ do
       it "succeeds setting the headers" $ do
         get "/rpc/get_projects_and_guc_headers?id=eq.2&select=id"
@@ -1107,29 +1058,28 @@
       it "fails when setting headers with wrong json structure" $ do
         get "/rpc/bad_guc_headers_1"
           `shouldRespondWith`
-          [json|{"message":"response.headers guc must be a JSON array composed of objects with a single key and a string value"}|]
+          [json|{"message":"response.headers guc must be a JSON array composed of objects with a single key and a string value","code":"PGRST500","details":null,"hint":null}|]
           { matchStatus  = 500
           , matchHeaders = [ matchContentTypeJson ]
           }
         get "/rpc/bad_guc_headers_2"
           `shouldRespondWith`
-          [json|{"message":"response.headers guc must be a JSON array composed of objects with a single key and a string value"}|]
+          [json|{"message":"response.headers guc must be a JSON array composed of objects with a single key and a string value","code":"PGRST500","details":null,"hint":null}|]
           { matchStatus  = 500
           , matchHeaders = [ matchContentTypeJson ]
           }
         get "/rpc/bad_guc_headers_3"
           `shouldRespondWith`
-          [json|{"message":"response.headers guc must be a JSON array composed of objects with a single key and a string value"}|]
+          [json|{"message":"response.headers guc must be a JSON array composed of objects with a single key and a string value","code":"PGRST500","details":null,"hint":null}|]
           { matchStatus  = 500
           , matchHeaders = [ matchContentTypeJson ]
           }
         post "/rpc/bad_guc_headers_1" [json|{}|]
           `shouldRespondWith`
-          [json|{"message":"response.headers guc must be a JSON array composed of objects with a single key and a string value"}|]
+          [json|{"message":"response.headers guc must be a JSON array composed of objects with a single key and a string value","code":"PGRST500","details":null,"hint":null}|]
           { matchStatus  = 500
           , matchHeaders = [ matchContentTypeJson ]
           }
->>>>>>> 1c7ca513
 
       it "can set the same http header twice" $
         get "/rpc/set_cookie_twice"
@@ -1310,7 +1260,10 @@
             `shouldRespondWith`
               [json| {
                 "hint":"If a new function was created in the database with this name and parameters, try reloading the schema cache.",
-                "message":"Could not find the test.overloaded_unnamed_param(a, b) function in the schema cache"}|]
+                "message":"Could not find the test.overloaded_unnamed_param(a, b) function in the schema cache",
+                "code":"PGRST202",
+                "details":null
+              }|]
               { matchStatus  = 404
               , matchHeaders = [matchContentTypeJson]
               }
@@ -1321,14 +1274,10 @@
             `shouldRespondWith`
               [json| {
                 "hint":"Try renaming the parameters or the function itself in the database so function overloading can be resolved",
-<<<<<<< HEAD
-                "message":"Could not choose the best candidate function between: test.overloaded_unnamed_param( => json), test.overloaded_unnamed_param(x => integer, y => integer)",
+                "message":"Could not choose the best candidate function between: test.overloaded_unnamed_json_jsonb_param( => json), test.overloaded_unnamed_json_jsonb_param( => jsonb)",
                 "code":"PGRST203",
                 "details":null
               }|]
-=======
-                "message":"Could not choose the best candidate function between: test.overloaded_unnamed_json_jsonb_param( => json), test.overloaded_unnamed_json_jsonb_param( => jsonb)"}|]
->>>>>>> 1c7ca513
               { matchStatus  = 300
               , matchHeaders = [matchContentTypeJson]
               }