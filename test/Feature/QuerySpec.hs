--- conflicted
+++ resolved
@@ -260,15 +260,10 @@
     it "matches filtering nested items 2" $
       get "/clients?select=id,projects(id,tasks2(id,name))&projects.tasks.name=like.Design*" `shouldRespondWith`
         [json| {
-<<<<<<< HEAD
-          "hint":"If a new foreign key between these entities was created in the database, try reloading the schema cache.",
-          "message":"Could not find a relationship between projects and tasks2 in the schema cache",
+          "hint":"Verify that 'projects' and 'tasks2' exist in the schema 'test' and that there is a foreign key relationship between them. If a new relationship was created, try reloading the schema cache.",
+          "message":"Could not find a relationship between 'projects' and 'tasks2' in the schema cache",
           "code":"PGRST200",
           "details":null}|]
-=======
-          "hint":"Verify that 'projects' and 'tasks2' exist in the schema 'test' and that there is a foreign key relationship between them. If a new relationship was created, try reloading the schema cache.",
-          "message":"Could not find a relationship between 'projects' and 'tasks2' in the schema cache"}|]
->>>>>>> c858d158
         { matchStatus  = 400
         , matchHeaders = [matchContentTypeJson]
         }
@@ -496,15 +491,10 @@
           it "cannot request partitions as children from a partitioned table" $
             get "/car_models?id=in.(1,2,4)&select=id,name,car_model_sales_202101(id)&order=id.asc" `shouldRespondWith`
               [json|
-<<<<<<< HEAD
-                {"hint":"If a new foreign key between these entities was created in the database, try reloading the schema cache.",
+                {"hint":"Verify that 'car_models' and 'car_model_sales_202101' exist in the schema 'test' and that there is a foreign key relationship between them. If a new relationship was created, try reloading the schema cache.",
                  "details":null,
                  "code":"PGRST200",
-                 "message":"Could not find a relationship between car_models and car_model_sales_202101 in the schema cache"} |]
-=======
-                {"hint":"Verify that 'car_models' and 'car_model_sales_202101' exist in the schema 'test' and that there is a foreign key relationship between them. If a new relationship was created, try reloading the schema cache.",
                  "message":"Could not find a relationship between 'car_models' and 'car_model_sales_202101' in the schema cache"} |]
->>>>>>> c858d158
               { matchStatus  = 400
               , matchHeaders = [matchContentTypeJson]
               }
@@ -512,15 +502,10 @@
           it "cannot request a partitioned table as parent from a partition" $
             get "/car_model_sales_202101?select=id,name,car_models(id,name)&order=id.asc" `shouldRespondWith`
               [json|
-<<<<<<< HEAD
-                {"hint":"If a new foreign key between these entities was created in the database, try reloading the schema cache.",
+                {"hint":"Verify that 'car_model_sales_202101' and 'car_models' exist in the schema 'test' and that there is a foreign key relationship between them. If a new relationship was created, try reloading the schema cache.",
                  "details":null,
                  "code":"PGRST200",
-                 "message":"Could not find a relationship between car_model_sales_202101 and car_models in the schema cache"} |]
-=======
-                {"hint":"Verify that 'car_model_sales_202101' and 'car_models' exist in the schema 'test' and that there is a foreign key relationship between them. If a new relationship was created, try reloading the schema cache.",
                  "message":"Could not find a relationship between 'car_model_sales_202101' and 'car_models' in the schema cache"} |]
->>>>>>> c858d158
               { matchStatus  = 400
               , matchHeaders = [matchContentTypeJson]
               }
@@ -528,15 +513,10 @@
           it "cannot request a partition as parent from a partitioned table" $
             get "/car_model_sales?id=in.(1,3,4)&select=id,name,car_models_default(id,name)&order=id.asc" `shouldRespondWith`
               [json|
-<<<<<<< HEAD
-                {"hint":"If a new foreign key between these entities was created in the database, try reloading the schema cache.",
+                {"hint":"Verify that 'car_model_sales' and 'car_models_default' exist in the schema 'test' and that there is a foreign key relationship between them. If a new relationship was created, try reloading the schema cache.",
                  "details":null,
                  "code":"PGRST200",
-                 "message":"Could not find a relationship between car_model_sales and car_models_default in the schema cache"} |]
-=======
-                {"hint":"Verify that 'car_model_sales' and 'car_models_default' exist in the schema 'test' and that there is a foreign key relationship between them. If a new relationship was created, try reloading the schema cache.",
                  "message":"Could not find a relationship between 'car_model_sales' and 'car_models_default' in the schema cache"} |]
->>>>>>> c858d158
               { matchStatus  = 400
               , matchHeaders = [matchContentTypeJson]
               }
@@ -544,15 +524,10 @@
           it "cannot request partitioned tables as children from a partition" $
             get "/car_models_default?select=id,name,car_model_sales(id,name)&order=id.asc" `shouldRespondWith`
               [json|
-<<<<<<< HEAD
-                {"hint":"If a new foreign key between these entities was created in the database, try reloading the schema cache.",
+                {"hint":"Verify that 'car_models_default' and 'car_model_sales' exist in the schema 'test' and that there is a foreign key relationship between them. If a new relationship was created, try reloading the schema cache.",
                  "details":null,
                  "code":"PGRST200",
-                 "message":"Could not find a relationship between car_models_default and car_model_sales in the schema cache"} |]
-=======
-                {"hint":"Verify that 'car_models_default' and 'car_model_sales' exist in the schema 'test' and that there is a foreign key relationship between them. If a new relationship was created, try reloading the schema cache.",
                  "message":"Could not find a relationship between 'car_models_default' and 'car_model_sales' in the schema cache"} |]
->>>>>>> c858d158
               { matchStatus  = 400
               , matchHeaders = [matchContentTypeJson]
               }
