--- conflicted
+++ resolved
@@ -235,44 +235,25 @@
         [json| [{"data":[{"a": [1,2,3]}, {"b": [4,5]}]}] |]
         { matchHeaders = [matchContentTypeJson] }
 
-<<<<<<< HEAD
-      it "should fail on badly formed negatives" $ do
-        get "/json_arr?select=data->>-78xy" `shouldRespondWith`
-          [json|
-            {"details": "unexpected 'x' expecting digit, \"->\", \"::\" or end of input",
-             "message": "\"failed to parse select parameter (data->>-78xy)\" (line 1, column 11)",
-             "code": "PGRST100",
-             "hint": null} |]
-          { matchStatus = 400, matchHeaders = [matchContentTypeJson] }
-        get "/json_arr?select=data->>--34" `shouldRespondWith`
-          [json|
-            {"details": "unexpected \"-\" expecting digit",
-             "message": "\"failed to parse select parameter (data->>--34)\" (line 1, column 9)",
-             "code": "PGRST100",
-             "hint": null} |]
-          { matchStatus = 400, matchHeaders = [matchContentTypeJson] }
-        get "/json_arr?select=data->>-xy-4" `shouldRespondWith`
-          [json|
-            {"details":"unexpected \"x\" expecting digit",
-             "message":"\"failed to parse select parameter (data->>-xy-4)\" (line 1, column 9)",
-             "code": "PGRST100",
-             "hint": null} |]
-          { matchStatus = 400, matchHeaders = [matchContentTypeJson] }
-=======
     it "should fail on badly formed negatives" $ do
       get "/json_arr?select=data->>-78xy" `shouldRespondWith`
         [json|
           {"details": "unexpected 'x' expecting digit, \"->\", \"::\" or end of input",
-           "message": "\"failed to parse select parameter (data->>-78xy)\" (line 1, column 11)"} |]
+           "message": "\"failed to parse select parameter (data->>-78xy)\" (line 1, column 11)",
+           "code": "PGRST100",
+           "hint": null} |]
         { matchStatus = 400, matchHeaders = [matchContentTypeJson] }
       get "/json_arr?select=data->>--34" `shouldRespondWith`
         [json|
           {"details": "unexpected \"-\" expecting digit",
-           "message": "\"failed to parse select parameter (data->>--34)\" (line 1, column 9)"} |]
+           "message": "\"failed to parse select parameter (data->>--34)\" (line 1, column 9)",
+           "code": "PGRST100",
+           "hint": null} |]
         { matchStatus = 400, matchHeaders = [matchContentTypeJson] }
       get "/json_arr?select=data->>-xy-4" `shouldRespondWith`
         [json|
           {"details":"unexpected \"x\" expecting digit",
-           "message":"\"failed to parse select parameter (data->>-xy-4)\" (line 1, column 9)"} |]
-        { matchStatus = 400, matchHeaders = [matchContentTypeJson] }
->>>>>>> 1c7ca513
+           "message":"\"failed to parse select parameter (data->>-xy-4)\" (line 1, column 9)",
+           "code": "PGRST100",
+           "hint": null} |]
+        { matchStatus = 400, matchHeaders = [matchContentTypeJson] }