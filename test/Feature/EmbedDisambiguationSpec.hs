module Feature.EmbedDisambiguationSpec where

import Network.Wai (Application)

import Test.Hspec          hiding (pendingWith)
import Test.Hspec.Wai
import Test.Hspec.Wai.JSON

import Protolude  hiding (get)
import SpecHelper

spec :: SpecWith ((), Application)
spec =
  describe "resource embedding disambiguation" $ do
    context "ambiguous requests that give 300 Multiple Choices" $ do
      it "errs when there's a table and view that point to the same fk" $
        get "/message?select=id,body,sender(name,sent)" `shouldRespondWith`
          [json|
            {
              "details": [
                {
                    "cardinality": "many-to-one",
                    "relationship": "message_sender_fkey[sender][id]",
                    "embedding": "message with person"
                },
                {
                    "cardinality": "many-to-one",
                    "relationship": "message_sender_fkey[sender][id]",
                    "embedding": "message with person_detail"
                }
              ],
              "hint": "Try changing 'sender' to one of the following: 'person!message_sender_fkey', 'person_detail!message_sender_fkey'. Find the desired relationship in the 'details' key.",
              "message": "Could not embed because more than one relationship was found for 'message' and 'sender'",
              "code": "PGRST201"
            }
          |]
          { matchStatus  = 300
          , matchHeaders = [matchContentTypeJson]
          }

      it "errs when there are o2m and m2m cardinalities to the target table" $
        get "/sites?select=*,big_projects(*)" `shouldRespondWith`
          [json|
            {
              "details": [
                {
                  "cardinality": "many-to-one",
                  "relationship": "main_project[main_project_id][big_project_id]",
                  "embedding": "sites with big_projects"
                },
                {
                  "cardinality": "many-to-many",
                  "relationship": "test.jobs[jobs_site_id_fkey][jobs_big_project_id_fkey]",
                  "embedding": "sites with big_projects"
                },
                {
                  "cardinality": "many-to-many",
                  "relationship": "test.main_jobs[jobs_site_id_fkey][jobs_big_project_id_fkey]",
                  "embedding": "sites with big_projects"
                }
              ],
              "hint": "Try changing 'big_projects' to one of the following: 'big_projects!main_project', 'big_projects!jobs', 'big_projects!main_jobs'. Find the desired relationship in the 'details' key.",
              "message": "Could not embed because more than one relationship was found for 'sites' and 'big_projects'",
              "code": "PGRST201"
            }
          |]
          { matchStatus  = 300
          , matchHeaders = [matchContentTypeJson]
          }

      it "errs on an ambiguous embed that has a circular reference" $
        get "/agents?select=*,departments(*)" `shouldRespondWith`
          [json|
            {
              "details": [
                {
                    "cardinality": "many-to-one",
                    "relationship": "agents_department_id_fkey[department_id][id]",
                    "embedding": "agents with departments"
                },
                {
                    "cardinality": "one-to-many",
                    "relationship": "departments_head_id_fkey[id][head_id]",
                    "embedding": "agents with departments"
                }
              ],
              "hint": "Try changing 'departments' to one of the following: 'departments!agents_department_id_fkey', 'departments!departments_head_id_fkey'. Find the desired relationship in the 'details' key.",
              "message": "Could not embed because more than one relationship was found for 'agents' and 'departments'",
              "code": "PGRST201"
            }
           |]
          { matchStatus  = 300
          , matchHeaders = [matchContentTypeJson]
          }

      it "errs when there are more than two fks on a junction table(currently impossible to disambiguate, only choice is to split the table)" $
        -- We have 4 possibilities for doing the junction JOIN here.
        -- This could be solved by specifying two additional fks, like whatev_projects!fk1!fk2(*)
        -- If the need arises this capability can be added later without causing a breaking change
        get "/whatev_sites?select=*,whatev_projects(*)" `shouldRespondWith`
          [json|
            {
              "details": [
                {
                  "cardinality": "many-to-many",
                  "relationship": "test.whatev_jobs[whatev_jobs_site_id_1_fkey][whatev_jobs_project_id_1_fkey]",
                  "embedding": "whatev_sites with whatev_projects"
                },
                {
                  "cardinality": "many-to-many",
                  "relationship": "test.whatev_jobs[whatev_jobs_site_id_1_fkey][whatev_jobs_project_id_2_fkey]",
                  "embedding": "whatev_sites with whatev_projects"
                },
                {
                  "cardinality": "many-to-many",
                  "relationship": "test.whatev_jobs[whatev_jobs_site_id_2_fkey][whatev_jobs_project_id_1_fkey]",
                  "embedding": "whatev_sites with whatev_projects"
                },
                {
                  "cardinality": "many-to-many",
                  "relationship": "test.whatev_jobs[whatev_jobs_site_id_2_fkey][whatev_jobs_project_id_2_fkey]",
                  "embedding": "whatev_sites with whatev_projects"
                }
              ],
              "hint": "Try changing 'whatev_projects' to one of the following: 'whatev_projects!whatev_jobs', 'whatev_projects!whatev_jobs', 'whatev_projects!whatev_jobs', 'whatev_projects!whatev_jobs'. Find the desired relationship in the 'details' key.",
              "message": "Could not embed because more than one relationship was found for 'whatev_sites' and 'whatev_projects'",
              "code": "PGRST201"
            }
          |]
          { matchStatus  = 300
          , matchHeaders = [matchContentTypeJson]
          }

    context "disambiguating requests with embed hints" $ do

      context "using FK to specify the relationship" $ do
        it "can embed by FK name" $
          get "/projects?id=in.(1,3)&select=id,name,client(id,name)" `shouldRespondWith`
            [json|[{"id":1,"name":"Windows 7","client":{"id":1,"name":"Microsoft"}},{"id":3,"name":"IOS","client":{"id":2,"name":"Apple"}}]|]
            { matchHeaders = [matchContentTypeJson] }

        it "can embed by FK name and select the FK column at the same time" $
          get "/projects?id=in.(1,3)&select=id,name,client_id,client(id,name)" `shouldRespondWith`
            [json|[{"id":1,"name":"Windows 7","client_id":1,"client":{"id":1,"name":"Microsoft"}},{"id":3,"name":"IOS","client_id":2,"client":{"id":2,"name":"Apple"}}]|]
            { matchHeaders = [matchContentTypeJson] }

        it "can embed parent with view!fk and grandparent by using fk" $
          get "/tasks?id=eq.1&select=id,name,projects_view!project(id,name,client(id,name))" `shouldRespondWith`
            [json|[{"id":1,"name":"Design w7","projects_view":{"id":1,"name":"Windows 7","client":{"id":1,"name":"Microsoft"}}}]|]

        it "can embed by using a composite FK name" $
          get "/unit_workdays?select=unit_id,day,fst_shift(car_id,schedule(name)),snd_shift(camera_id,schedule(name))" `shouldRespondWith`
            [json| [
              {
                "day": "2019-12-02",
                "fst_shift": {
                    "car_id": "CAR-349",
                    "schedule": {
                        "name": "morning"
                    }
                },
                "snd_shift": {
                    "camera_id": "CAM-123",
                    "schedule": {
                        "name": "night"
                    }
                },
                "unit_id": 1
              }
            ] |]
            { matchHeaders = [matchContentTypeJson] }

        it "embeds by using two fks pointing to the same table" $
          get "/orders?id=eq.1&select=id, name, billing(address), shipping(address)" `shouldRespondWith`
            [json|[{"id":1,"name":"order 1","billing":{"address": "address 1"},"shipping":{"address": "address 2"}}]|]
            { matchHeaders = [matchContentTypeJson] }

        it "fails if the fk is not known" $
          get "/message?select=id,sender:person!space(name)&id=lt.4" `shouldRespondWith`
            [json|{
<<<<<<< HEAD
              "hint":"If a new foreign key between these entities was created in the database, try reloading the schema cache.",
              "message":"Could not find a relationship between message and person in the schema cache",
              "code": "PGRST200",
              "details": null}|]
=======
              "hint":"Verify that 'message' and 'person' exist in the schema 'test' and that there is a foreign key relationship between them. If a new relationship was created, try reloading the schema cache.",
              "message":"Could not find a relationship between 'message' and 'person' in the schema cache"}|]
>>>>>>> c858d158
            { matchStatus = 400
            , matchHeaders = [matchContentTypeJson] }

        it "can request a parent with fk" $
          get "/comments?select=content,user(name)" `shouldRespondWith`
            [json|[ { "content": "Needs to be delivered ASAP", "user": { "name": "Angela Martin" } } ]|]
            { matchHeaders = [matchContentTypeJson] }

        it "can request two parents with fks" $
          get "/articleStars?select=createdAt,article(id),user(name)&limit=1"
            `shouldRespondWith`
              [json|[{"createdAt":"2015-12-08T04:22:57.472738","article":{"id": 1},"user":{"name": "Angela Martin"}}]|]

        it "can specify a view!fk" $
          get "/message?select=id,body,sender:person_detail!message_sender_fkey(name,sent),recipient:person_detail!message_recipient_fkey(name,received)&id=lt.4" `shouldRespondWith`
            [json|
              [{"id":1,"body":"Hello Jane","sender":{"name":"John","sent":2},"recipient":{"name":"Jane","received":2}},
               {"id":2,"body":"Hi John","sender":{"name":"Jane","sent":1},"recipient":{"name":"John","received":1}},
               {"id":3,"body":"How are you doing?","sender":{"name":"John","sent":2},"recipient":{"name":"Jane","received":2}}] |]
            { matchHeaders = [matchContentTypeJson] }

        it "can specify a table!fk hint and request children 2 levels" $
          get "/clients?id=eq.1&select=id,projects:projects!client(id,tasks(id))" `shouldRespondWith`
            [json|[{"id":1,"projects":[{"id":1,"tasks":[{"id":1},{"id":2}]},{"id":2,"tasks":[{"id":3},{"id":4}]}]}]|]
            { matchHeaders = [matchContentTypeJson] }

        it "can disambiguate with the fk in case of an o2m and m2m relationship to the same table" $
          get "/sites?select=name,main_project(name)&site_id=eq.1" `shouldRespondWith`
            [json| [ { "name": "site 1", "main_project": { "name": "big project 1" } } ] |]
            { matchHeaders = [matchContentTypeJson] }

      context "using the column name of the FK to specify the relationship" $ do
        it "can embed by column" $
          get "/projects?id=in.(1,3)&select=id,name,client_id(id,name)" `shouldRespondWith`
            [json|[{"id":1,"name":"Windows 7","client_id":{"id":1,"name":"Microsoft"}},{"id":3,"name":"IOS","client_id":{"id":2,"name":"Apple"}}]|]
            { matchHeaders = [matchContentTypeJson] }

        it "can embed by column and select the column at the same time, if aliased" $
          get "/projects?id=in.(1,3)&select=id,name,client_id,client:client_id(id,name)" `shouldRespondWith`
            [json|[{"id":1,"name":"Windows 7","client_id":1,"client":{"id":1,"name":"Microsoft"}},{"id":3,"name":"IOS","client_id":2,"client":{"id":2,"name":"Apple"}}]|]
            { matchHeaders = [matchContentTypeJson] }

        it "can embed parent by using view!column and grandparent by using the column" $
          get "/tasks?id=eq.1&select=id,name,project:projects_view!project_id(id,name,client:client_id(id,name))" `shouldRespondWith`
            [json|[{"id":1,"name":"Design w7","project":{"id":1,"name":"Windows 7","client":{"id":1,"name":"Microsoft"}}}]|]

        it "can specify table!column" $
          get "/message?select=id,body,sender:person!sender(name),recipient:person!recipient(name)&id=lt.4" `shouldRespondWith`
            [json|
              [{"id":1,"body":"Hello Jane","sender":{"name":"John"},"recipient":{"name":"Jane"}},
               {"id":2,"body":"Hi John","sender":{"name":"Jane"},"recipient":{"name":"John"}},
               {"id":3,"body":"How are you doing?","sender":{"name":"John"},"recipient":{"name":"Jane"}}] |]
            { matchHeaders = [matchContentTypeJson] }

        it "will embed using a column that has uppercase chars" $
          get "/ghostBusters?select=escapeId(*)" `shouldRespondWith`
            [json| [{"escapeId":{"so6meIdColumn":1}},{"escapeId":{"so6meIdColumn":3}},{"escapeId":{"so6meIdColumn":5}}] |]
            { matchHeaders = [matchContentTypeJson] }

        it "embeds by using two columns pointing to the same table" $
          get "/orders?id=eq.1&select=id, name, billing_address_id(id), shipping_address_id(id)" `shouldRespondWith`
            [json|[{"id":1,"name":"order 1","billing_address_id":{"id":1},"shipping_address_id":{"id":2}}]|]
            { matchHeaders = [matchContentTypeJson] }

        it "can disambiguate with the column in case of an o2m and m2m relationship to the same table" $
          get "/sites?select=name,main_project_id(name)&site_id=eq.1" `shouldRespondWith`
            [json| [ { "name": "site 1", "main_project_id": { "name": "big project 1" } } ] |]
            { matchHeaders = [matchContentTypeJson] }

      context "using the junction to disambiguate the request" $
        it "can specify the junction of an m2m relationship" $ do
          get "/sites?select=*,big_projects!jobs(name)&site_id=in.(1,2)" `shouldRespondWith`
            [json|
              [
                {
                  "big_projects": [
                    {
                      "name": "big project 1"
                    }
                  ],
                  "main_project_id": 1,
                  "name": "site 1",
                  "site_id": 1
                },
                {
                  "big_projects": [
                    {
                      "name": "big project 1"
                    },
                    {
                      "name": "big project 2"
                    }
                  ],
                  "main_project_id": null,
                  "name": "site 2",
                  "site_id": 2
                }
              ]
            |]
          get "/sites?select=*,big_projects!main_jobs(name)&site_id=in.(1,2)" `shouldRespondWith`
            [json|
              [
                {
                  "big_projects": [
                    {
                      "name": "big project 1"
                    }
                  ],
                  "main_project_id": 1,
                  "name": "site 1",
                  "site_id": 1
                },
                {
                  "big_projects": [],
                  "main_project_id": null,
                  "name": "site 2",
                  "site_id": 2
                }
              ]
            |]
            { matchHeaders = [matchContentTypeJson] }

      context "using a FK column and a FK to specify the relationship" $
        it "embeds by using a column and a fk pointing to the same table" $
          get "/orders?id=eq.1&select=id, name, billing_address_id(id), shipping(id)" `shouldRespondWith`
            [json|[{"id":1,"name":"order 1","billing_address_id":{"id":1},"shipping":{"id":2}}]|]
            { matchHeaders = [matchContentTypeJson] }

    context "tables with self reference foreign keys" $ do
      context "one self reference foreign key" $ do
        it "embeds parents recursively" $
          get "/family_tree?id=in.(3,4)&select=id,parent(id,name,parent(*))" `shouldRespondWith`
            [json|[
              { "id": "3", "parent": { "id": "1", "name": "Parental Unit", "parent": null } },
              { "id": "4", "parent": { "id": "2", "name": "Kid One", "parent": { "id": "1", "name": "Parental Unit", "parent": null } } }
            ]|]
            { matchHeaders = [matchContentTypeJson] }

        it "embeds children recursively" $
          get "/family_tree?id=eq.1&select=id,name, children:family_tree!parent(id,name,children:family_tree!parent(id,name))" `shouldRespondWith`
            [json|[{
              "id": "1", "name": "Parental Unit", "children": [
                { "id": "2", "name": "Kid One", "children": [ { "id": "4", "name": "Grandkid One" } ] },
                { "id": "3", "name": "Kid Two", "children": [ { "id": "5", "name": "Grandkid Two" } ] }
              ]
            }]|] { matchHeaders = [matchContentTypeJson] }

        it "embeds parent and then embeds children" $
          get "/family_tree?id=eq.2&select=id,name,parent(id,name,children:family_tree!parent(id,name))" `shouldRespondWith`
            [json|[{
              "id": "2", "name": "Kid One", "parent": {
                "id": "1", "name": "Parental Unit", "children": [ { "id": "2", "name": "Kid One" }, { "id": "3", "name": "Kid Two"} ]
              }
            }]|] { matchHeaders = [matchContentTypeJson] }

      context "two self reference foreign keys" $ do
        it "embeds parents" $
          get "/organizations?select=id,name,referee(id,name),auditor(id,name)&id=eq.3" `shouldRespondWith`
            [json|[{
              "id": 3, "name": "Acme",
              "referee": {
                "id": 1,
                "name": "Referee Org"
              },
              "auditor": {
                "id": 2,
                "name": "Auditor Org"
              }
            }]|] { matchHeaders = [matchContentTypeJson] }

        it "embeds children" $ do
          get "/organizations?select=id,name,refereeds:organizations!referee(id,name)&id=eq.1" `shouldRespondWith`
            [json|[{
              "id": 1, "name": "Referee Org",
              "refereeds": [
                {
                  "id": 3,
                  "name": "Acme"
                },
                {
                  "id": 4,
                  "name": "Umbrella"
                }
              ]
            }]|] { matchHeaders = [matchContentTypeJson] }
          get "/organizations?select=id,name,auditees:organizations!auditor(id,name)&id=eq.2" `shouldRespondWith`
            [json|[{
              "id": 2, "name": "Auditor Org",
              "auditees": [
                {
                  "id": 3,
                  "name": "Acme"
                },
                {
                  "id": 4,
                  "name": "Umbrella"
                }
              ]
            }]|] { matchHeaders = [matchContentTypeJson] }

        it "embeds other relations(manager) besides the self reference" $ do
          get "/organizations?select=name,manager(name),referee(name,manager(name),auditor(name,manager(name))),auditor(name,manager(name),referee(name,manager(name)))&id=eq.5" `shouldRespondWith`
            [json|[{
              "name":"Cyberdyne",
              "manager":{"name":"Cyberdyne Manager"},
              "referee":{
                "name":"Acme",
                "manager":{"name":"Acme Manager"},
                "auditor":{
                  "name":"Auditor Org",
                  "manager":{"name":"Auditor Manager"}}},
              "auditor":{
                "name":"Umbrella",
                "manager":{"name":"Umbrella Manager"},
                "referee":{
                  "name":"Referee Org",
                  "manager":{"name":"Referee Manager"}}}
            }]|] { matchHeaders = [matchContentTypeJson] }

          get "/organizations?select=name,manager(name),auditees:organizations!auditor(name,manager(name),refereeds:organizations!referee(name,manager(name)))&id=eq.2" `shouldRespondWith`
            [json|[{
              "name":"Auditor Org",
              "manager":{"name":"Auditor Manager"},
              "auditees":[
                {"name":"Acme",
                 "manager":{"name":"Acme Manager"},
                 "refereeds":[
                   {"name":"Cyberdyne",
                    "manager":{"name":"Cyberdyne Manager"}},
                   {"name":"Oscorp",
                    "manager":{"name":"Oscorp Manager"}}]},
                {"name":"Umbrella",
                 "manager":{"name":"Umbrella Manager"},
                 "refereeds":[]}]
            }]|] { matchHeaders = [matchContentTypeJson] }

    context "m2m embed when there's a junction in an internal schema" $ do
      -- https://github.com/PostgREST/postgrest/issues/1736
      it "works with no ambiguity when there's an exposed view of the junction" $ do
        get "/screens?select=labels(name)" `shouldRespondWith`
          [json|[{"labels":[{"name":"fruit"}]}, {"labels":[{"name":"vehicles"}]}, {"labels":[{"name":"vehicles"}, {"name":"fruit"}]}]|]
          { matchHeaders = [matchContentTypeJson] }
        get "/actors?select=*,films(*)" `shouldRespondWith`
          [json|[ {"id":1,"name":"john","films":[{"id":12,"title":"douze commandements"}]},
                  {"id":2,"name":"mary","films":[{"id":2001,"title":"odyssée de l'espace"}]}]|]
          { matchHeaders = [matchContentTypeJson] }
      it "doesn't work if the junction is only internal" $
        get "/end_1?select=end_2(*)" `shouldRespondWith`
          [json|{
<<<<<<< HEAD
            "hint":"If a new foreign key between these entities was created in the database, try reloading the schema cache.",
            "message":"Could not find a relationship between end_1 and end_2 in the schema cache",
            "code":"PGRST200",
            "details": null}|]
=======
            "hint":"Verify that 'end_1' and 'end_2' exist in the schema 'test' and that there is a foreign key relationship between them. If a new relationship was created, try reloading the schema cache.",
            "message":"Could not find a relationship between 'end_1' and 'end_2' in the schema cache"}|]
>>>>>>> c858d158
          { matchStatus  = 400
          , matchHeaders = [matchContentTypeJson] }
      it "shouldn't try to embed if the private junction has an exposed homonym" $
        -- ensures the "invalid reference to FROM-clause entry for table "rollen" error doesn't happen.
        -- Ref: https://github.com/PostgREST/postgrest/issues/1587#issuecomment-734995669
        get "/schauspieler?select=filme(*)" `shouldRespondWith`
          [json|{
<<<<<<< HEAD
            "hint":"If a new foreign key between these entities was created in the database, try reloading the schema cache.",
            "message":"Could not find a relationship between schauspieler and filme in the schema cache",
            "code":"PGRST200",
            "details": null}|]
=======
            "hint":"Verify that 'schauspieler' and 'filme' exist in the schema 'test' and that there is a foreign key relationship between them. If a new relationship was created, try reloading the schema cache.",
            "message":"Could not find a relationship between 'schauspieler' and 'filme' in the schema cache"}|]
>>>>>>> c858d158
          { matchStatus  = 400
          , matchHeaders = [matchContentTypeJson] }<|MERGE_RESOLUTION|>--- conflicted
+++ resolved
@@ -178,15 +178,10 @@
         it "fails if the fk is not known" $
           get "/message?select=id,sender:person!space(name)&id=lt.4" `shouldRespondWith`
             [json|{
-<<<<<<< HEAD
-              "hint":"If a new foreign key between these entities was created in the database, try reloading the schema cache.",
-              "message":"Could not find a relationship between message and person in the schema cache",
+              "hint":"Verify that 'message' and 'person' exist in the schema 'test' and that there is a foreign key relationship between them. If a new relationship was created, try reloading the schema cache.",
+              "message":"Could not find a relationship between 'message' and 'person' in the schema cache",
               "code": "PGRST200",
               "details": null}|]
-=======
-              "hint":"Verify that 'message' and 'person' exist in the schema 'test' and that there is a foreign key relationship between them. If a new relationship was created, try reloading the schema cache.",
-              "message":"Could not find a relationship between 'message' and 'person' in the schema cache"}|]
->>>>>>> c858d158
             { matchStatus = 400
             , matchHeaders = [matchContentTypeJson] }
 
@@ -436,15 +431,10 @@
       it "doesn't work if the junction is only internal" $
         get "/end_1?select=end_2(*)" `shouldRespondWith`
           [json|{
-<<<<<<< HEAD
-            "hint":"If a new foreign key between these entities was created in the database, try reloading the schema cache.",
-            "message":"Could not find a relationship between end_1 and end_2 in the schema cache",
+            "hint":"Verify that 'end_1' and 'end_2' exist in the schema 'test' and that there is a foreign key relationship between them. If a new relationship was created, try reloading the schema cache.",
+            "message":"Could not find a relationship between 'end_1' and 'end_2' in the schema cache",
             "code":"PGRST200",
             "details": null}|]
-=======
-            "hint":"Verify that 'end_1' and 'end_2' exist in the schema 'test' and that there is a foreign key relationship between them. If a new relationship was created, try reloading the schema cache.",
-            "message":"Could not find a relationship between 'end_1' and 'end_2' in the schema cache"}|]
->>>>>>> c858d158
           { matchStatus  = 400
           , matchHeaders = [matchContentTypeJson] }
       it "shouldn't try to embed if the private junction has an exposed homonym" $
@@ -452,14 +442,9 @@
         -- Ref: https://github.com/PostgREST/postgrest/issues/1587#issuecomment-734995669
         get "/schauspieler?select=filme(*)" `shouldRespondWith`
           [json|{
-<<<<<<< HEAD
-            "hint":"If a new foreign key between these entities was created in the database, try reloading the schema cache.",
-            "message":"Could not find a relationship between schauspieler and filme in the schema cache",
+            "hint":"Verify that 'schauspieler' and 'filme' exist in the schema 'test' and that there is a foreign key relationship between them. If a new relationship was created, try reloading the schema cache.",
+            "message":"Could not find a relationship between 'schauspieler' and 'filme' in the schema cache",
             "code":"PGRST200",
             "details": null}|]
-=======
-            "hint":"Verify that 'schauspieler' and 'filme' exist in the schema 'test' and that there is a foreign key relationship between them. If a new relationship was created, try reloading the schema cache.",
-            "message":"Could not find a relationship between 'schauspieler' and 'filme' in the schema cache"}|]
->>>>>>> c858d158
           { matchStatus  = 400
           , matchHeaders = [matchContentTypeJson] }