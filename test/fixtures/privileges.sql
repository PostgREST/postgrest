-- Privileges for anonymous
GRANT USAGE ON SCHEMA
      postgrest
    , test
    , jwt
    , "تست"
TO postgrest_test_anonymous;

-- Schema test objects
SET search_path = test, "تست", pg_catalog;

GRANT ALL ON TABLE
    items
    , "articleStars"
    , articles
    , auto_incrementing_pk
    , clients
    , comments
    , complex_items
    , compound_pk
    , empty_table
    , has_count_column
    , has_fk
    , insertable_view_with_join
    , json
    , materialized_view
    , menagerie
    , no_pk
    , nullable_integer
    , projects
    , projects_view
    , projects_view_alt
    , simple_pk
    , tasks
    , filtered_tasks
    , tsearch
    , users
    , users_projects
    , users_tasks
    , "Escap3e;"
    , "ghostBusters"
    , "withUnique"
    , "clashing_column"
    , "موارد"
    , addresses
    , orders
TO postgrest_test_anonymous;

GRANT INSERT ON TABLE insertonly TO postgrest_test_anonymous;

GRANT USAGE ON SEQUENCE
      auto_incrementing_pk_id_seq
    , items_id_seq
    , callcounter_count
TO postgrest_test_anonymous;

-- Privileges for non anonymous users
GRANT USAGE ON SCHEMA test TO postgrest_test_author;
GRANT ALL ON TABLE authors_only TO postgrest_test_author;

<<<<<<< HEAD
GRANT SELECT (article_id, user_id) ON TABLE limited_article_stars TO postgrest_test_anonymous;
GRANT INSERT (article_id, user_id) ON TABLE limited_article_stars TO postgrest_test_anonymous;
GRANT UPDATE (article_id, user_id) ON TABLE limited_article_stars TO postgrest_test_anonymous;
=======
GRANT USAGE ON SCHEMA postgrest,private,test to :test_user_name;
GRANT ALL PRIVILEGES ON ALL SEQUENCES IN SCHEMA postgrest,private,test TO :test_user_name;
GRANT ALL PRIVILEGES ON ALL TABLES IN SCHEMA postgrest,private,test TO :test_user_name;
>>>>>>> 0d85152e
<|MERGE_RESOLUTION|>--- conflicted
+++ resolved
@@ -58,12 +58,10 @@
 GRANT USAGE ON SCHEMA test TO postgrest_test_author;
 GRANT ALL ON TABLE authors_only TO postgrest_test_author;
 
-<<<<<<< HEAD
 GRANT SELECT (article_id, user_id) ON TABLE limited_article_stars TO postgrest_test_anonymous;
 GRANT INSERT (article_id, user_id) ON TABLE limited_article_stars TO postgrest_test_anonymous;
 GRANT UPDATE (article_id, user_id) ON TABLE limited_article_stars TO postgrest_test_anonymous;
-=======
+
 GRANT USAGE ON SCHEMA postgrest,private,test to :test_user_name;
 GRANT ALL PRIVILEGES ON ALL SEQUENCES IN SCHEMA postgrest,private,test TO :test_user_name;
-GRANT ALL PRIVILEGES ON ALL TABLES IN SCHEMA postgrest,private,test TO :test_user_name;
->>>>>>> 0d85152e
+GRANT ALL PRIVILEGES ON ALL TABLES IN SCHEMA postgrest,private,test TO :test_user_name;