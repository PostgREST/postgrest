module Main where

import qualified Hasql.Pool                 as P
import qualified Hasql.Transaction.Sessions as HT

import Control.AutoUpdate (defaultUpdateSettings, mkAutoUpdate,
                           updateAction)
import Data.Function      (id)
import Data.List.NonEmpty (toList)
import Data.Time.Clock    (getCurrentTime)

import Data.IORef
import Test.Hspec

import PostgREST.App         (postgrest)
import PostgREST.Config      (AppConfig (..))
import PostgREST.DbStructure (getDbStructure, getPgVersion)
import PostgREST.Types       (pgVersion95, pgVersion96)
import Protolude             hiding (toList)
import SpecHelper

import qualified Feature.AndOrParamsSpec
import qualified Feature.AsymmetricJwtSpec
import qualified Feature.AudienceJwtSecretSpec
import qualified Feature.AuthSpec
import qualified Feature.BinaryJwtSecretSpec
import qualified Feature.ConcurrentSpec
import qualified Feature.CorsSpec
import qualified Feature.DeleteSpec
import qualified Feature.EmbedDisambiguationSpec
import qualified Feature.ExtraSearchPathSpec
import qualified Feature.HtmlRawOutputSpec
import qualified Feature.InsertSpec
import qualified Feature.JsonOperatorSpec
import qualified Feature.MultipleSchemaSpec
import qualified Feature.NoJwtSpec
import qualified Feature.NonexistentSchemaSpec
import qualified Feature.PgVersion95Spec
import qualified Feature.PgVersion96Spec
import qualified Feature.ProxySpec
import qualified Feature.QueryLimitedSpec
import qualified Feature.QuerySpec
import qualified Feature.RangeSpec
import qualified Feature.RawOutputTypesSpec
import qualified Feature.RootSpec
import qualified Feature.RpcSpec
import qualified Feature.SingularSpec
import qualified Feature.StructureSpec
import qualified Feature.UnicodeSpec
import qualified Feature.UpsertSpec


main :: IO ()
main = do
  getTime <- mkAutoUpdate defaultUpdateSettings { updateAction = getCurrentTime }

  testDbConn <- getEnvVarWithDefault "POSTGREST_TEST_CONNECTION" "postgres://postgrest_test@localhost/postgrest_test"
  setupDb testDbConn

  pool <- P.acquire (3, 10, toS testDbConn)

  actualPgVersion <- either (panic.show) id <$> P.use pool getPgVersion

  refDbStructure <- (newIORef . Just) =<< setupDbStructure pool (configSchemas $ testCfg testDbConn) actualPgVersion

  let
    -- For tests that run with the same refDbStructure
    app cfg = return ((), postgrest (cfg testDbConn) refDbStructure pool getTime $ pure ())

    -- For tests that run with a different DbStructure(depends on configSchemas)
    appDbs cfg = do
      dbs <- (newIORef . Just) =<< setupDbStructure pool (configSchemas $ cfg testDbConn) actualPgVersion
<<<<<<< HEAD
      return ((), postgrest (cfg testDbConn) dbs (Right pool) getTime $ pure ())
=======
      return ((), postgrest (cfg testDbConn) dbs pool getTime $ pure ())
>>>>>>> ae77cf9a

  let withApp              = app testCfg
      maxRowsApp           = app testMaxRowsCfg
      proxyApp             = app testProxyCfg
      noJwtApp             = app testCfgNoJWT
      binaryJwtApp         = app testCfgBinaryJWT
      audJwtApp            = app testCfgAudienceJWT
      asymJwkApp           = app testCfgAsymJWK
      asymJwkSetApp        = app testCfgAsymJWKSet
      extraSearchPathApp   = app testCfgExtraSearchPath
      rootSpecApp          = app testCfgRootSpec
      htmlRawOutputApp     = app testCfgHtmlRawOutput
      responseHeadersApp   = app testCfgResponseHeaders

      unicodeApp           = appDbs testUnicodeCfg
      nonexistentSchemaApp = appDbs testNonexistentSchemaCfg
      multipleSchemaApp    = appDbs testMultipleSchemaCfg

  let reset, analyze :: IO ()
      reset = resetDb testDbConn
      analyze = do
        analyzeTable testDbConn "items"
        analyzeTable testDbConn "child_entities"

      extraSpecs =
        [("Feature.UpsertSpec", Feature.UpsertSpec.spec) | actualPgVersion >= pgVersion95] ++
        [("Feature.PgVersion95Spec", Feature.PgVersion95Spec.spec) | actualPgVersion >= pgVersion95]

      specs = uncurry describe <$> [
          ("Feature.AuthSpec"                , Feature.AuthSpec.spec actualPgVersion)
        , ("Feature.RawOutputTypesSpec"      , Feature.RawOutputTypesSpec.spec)
        , ("Feature.ConcurrentSpec"          , Feature.ConcurrentSpec.spec)
        , ("Feature.CorsSpec"                , Feature.CorsSpec.spec)
        , ("Feature.JsonOperatorSpec"        , Feature.JsonOperatorSpec.spec actualPgVersion)
        , ("Feature.QuerySpec"               , Feature.QuerySpec.spec actualPgVersion)
        , ("Feature.EmbedDisambiguationSpec" , Feature.EmbedDisambiguationSpec.spec)
        , ("Feature.RpcSpec"                 , Feature.RpcSpec.spec actualPgVersion)
        , ("Feature.StructureSpec"           , Feature.StructureSpec.spec)
        , ("Feature.AndOrParamsSpec"         , Feature.AndOrParamsSpec.spec actualPgVersion)
        ] ++ extraSpecs

      mutSpecs = uncurry describe <$> [
          ("Feature.DeleteSpec"             , Feature.DeleteSpec.spec)
        , ("Feature.InsertSpec"             , Feature.InsertSpec.spec actualPgVersion)
        , ("Feature.SingularSpec"           , Feature.SingularSpec.spec)
        ]

  hspec $ do
    -- Only certain Specs need a database reset, this should be used with care as it slows down the whole test suite.
    mapM_ (afterAll_ reset . before withApp) mutSpecs

    mapM_ (before withApp) specs

    -- we analyze to get accurate results from EXPLAIN
    beforeAll_ analyze . before withApp $
      describe "Feature.RangeSpec" Feature.RangeSpec.spec

    -- this test runs with a raw-output-media-types set to text/html
    before htmlRawOutputApp $
      describe "Feature.HtmlRawOutputSpec" Feature.HtmlRawOutputSpec.spec

    -- this test runs with a different server flag
    before maxRowsApp $
      describe "Feature.QueryLimitedSpec" Feature.QueryLimitedSpec.spec

    -- this test runs with a different schema
    before unicodeApp $
      describe "Feature.UnicodeSpec" Feature.UnicodeSpec.spec

    -- this test runs with a proxy
    before proxyApp $
      describe "Feature.ProxySpec" Feature.ProxySpec.spec

    -- this test runs without a JWT secret
    before noJwtApp $
      describe "Feature.NoJwtSpec" Feature.NoJwtSpec.spec

    -- this test runs with a binary JWT secret
    before binaryJwtApp $
      describe "Feature.BinaryJwtSecretSpec" Feature.BinaryJwtSecretSpec.spec

    -- this test runs with a binary JWT secret and an audience claim
    before audJwtApp $
      describe "Feature.AudienceJwtSecretSpec" Feature.AudienceJwtSecretSpec.spec

    -- this test runs with asymmetric JWK
    before asymJwkApp $
      describe "Feature.AsymmetricJwtSpec" Feature.AsymmetricJwtSpec.spec

    -- this test runs with asymmetric JWKSet
    before asymJwkSetApp $
      describe "Feature.AsymmetricJwtSpec" Feature.AsymmetricJwtSpec.spec

    -- this test runs with a nonexistent db-schema
    before nonexistentSchemaApp $
      describe "Feature.NonexistentSchemaSpec" Feature.NonexistentSchemaSpec.spec

    -- this test runs with an extra search path
    before extraSearchPathApp $
      describe "Feature.ExtraSearchPathSpec" Feature.ExtraSearchPathSpec.spec

    -- this test runs with a root spec function override
    when (actualPgVersion >= pgVersion96) $ do
      before rootSpecApp $
        describe "Feature.RootSpec" Feature.RootSpec.spec
      before responseHeadersApp $
        describe "Feature.PgVersion96Spec" Feature.PgVersion96Spec.spec

    -- this test runs with multiple schemas
    before multipleSchemaApp $
      describe "Feature.MultipleSchemaSpec" $ Feature.MultipleSchemaSpec.spec actualPgVersion

  where
    setupDbStructure pool schemas ver =
      either (panic.show) id <$> P.use pool (HT.transaction HT.ReadCommitted HT.Read $ getDbStructure (toList schemas) ver)<|MERGE_RESOLUTION|>--- conflicted
+++ resolved
@@ -70,11 +70,8 @@
     -- For tests that run with a different DbStructure(depends on configSchemas)
     appDbs cfg = do
       dbs <- (newIORef . Just) =<< setupDbStructure pool (configSchemas $ cfg testDbConn) actualPgVersion
-<<<<<<< HEAD
       return ((), postgrest (cfg testDbConn) dbs (Right pool) getTime $ pure ())
-=======
-      return ((), postgrest (cfg testDbConn) dbs pool getTime $ pure ())
->>>>>>> ae77cf9a
+
 
   let withApp              = app testCfg
       maxRowsApp           = app testMaxRowsCfg
