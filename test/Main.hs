module Main where

import qualified Data.Aeson                 as JSON
import qualified Hasql.Pool                 as P
import qualified Hasql.Transaction.Sessions as HT

import Data.Function      (id)
import Data.List.NonEmpty (toList)

import Test.Hspec

import PostgREST.App              (postgrest)
import PostgREST.Config           (AppConfig (..), LogLevel (..))
import PostgREST.Config.Database  (queryPgVersion)
import PostgREST.Config.PgVersion (pgVersion96)
import PostgREST.DbStructure      (queryDbStructure)
import Protolude                  hiding (toList, toS)
import Protolude.Conv             (toS)
import SpecHelper

import qualified PostgREST.AppState as AppState

import qualified Feature.AndOrParamsSpec
import qualified Feature.AsymmetricJwtSpec
import qualified Feature.AudienceJwtSecretSpec
import qualified Feature.AuthSpec
import qualified Feature.BinaryJwtSecretSpec
import qualified Feature.ConcurrentSpec
import qualified Feature.CorsSpec
import qualified Feature.DeleteSpec
import qualified Feature.DisabledOpenApiSpec
import qualified Feature.EmbedDisambiguationSpec
import qualified Feature.EmbedInnerJoinSpec
import qualified Feature.ExtraSearchPathSpec
import qualified Feature.HtmlRawOutputSpec
import qualified Feature.IgnorePrivOpenApiSpec
import qualified Feature.InsertSpec
import qualified Feature.JsonOperatorSpec
import qualified Feature.LegacyGucsSpec
import qualified Feature.MultipleSchemaSpec
import qualified Feature.NoJwtSpec
import qualified Feature.NonexistentSchemaSpec
import qualified Feature.OpenApiSpec
import qualified Feature.OptionsSpec
import qualified Feature.ProxySpec
import qualified Feature.QueryLimitedSpec
import qualified Feature.QuerySpec
import qualified Feature.RangeSpec
import qualified Feature.RawOutputTypesSpec
import qualified Feature.RollbackSpec
import qualified Feature.RootSpec
import qualified Feature.RpcPreRequestGucsSpec
import qualified Feature.RpcSpec
import qualified Feature.SingularSpec
import qualified Feature.UnicodeSpec
import qualified Feature.UpdateSpec
import qualified Feature.UpsertSpec


main :: IO ()
main = do
  testDbConn <- getEnvVarWithDefault "PGRST_DB_URI" "postgres://postgrest_test@localhost/postgrest_test"

  pool <- P.acquire (3, 10, toS testDbConn)

  actualPgVersion <- either (panic.show) id <$> P.use pool queryPgVersion

  baseDbStructure <-
    loadDbStructure pool
      (configDbSchemas $ testCfg testDbConn)
      (configDbExtraSearchPath $ testCfg testDbConn)

  let
    -- For tests that run with the same refDbStructure
    app cfg = do
      let config = cfg testDbConn
      appState <- AppState.initWithPool pool config
      AppState.putPgVersion appState actualPgVersion
      AppState.putDbStructure appState baseDbStructure
      when (isJust $ configDbRootSpec config) $
        AppState.putJsonDbS appState $ toS $ JSON.encode baseDbStructure
      return ((), postgrest LogCrit appState $ pure ())

    -- For tests that run with a different DbStructure(depends on configSchemas)
    appDbs cfg = do
      let config = cfg testDbConn
      customDbStructure <-
        loadDbStructure pool
          (configDbSchemas config)
          (configDbExtraSearchPath config)
      appState <- AppState.initWithPool pool config
      AppState.putPgVersion appState actualPgVersion
      AppState.putDbStructure appState customDbStructure
      when (isJust $ configDbRootSpec config) $
        AppState.putJsonDbS appState $ toS $ JSON.encode baseDbStructure
      return ((), postgrest LogCrit appState $ pure ())

  let withApp              = app testCfg
      maxRowsApp           = app testMaxRowsCfg
      embedInnerJoinApp    = app testEmbedInnerJoinCfg
      disabledOpenApi      = app testDisabledOpenApiCfg
      proxyApp             = app testProxyCfg
      noJwtApp             = app testCfgNoJWT
      binaryJwtApp         = app testCfgBinaryJWT
      audJwtApp            = app testCfgAudienceJWT
      asymJwkApp           = app testCfgAsymJWK
      asymJwkSetApp        = app testCfgAsymJWKSet
      rootSpecApp          = app testCfgRootSpec
      htmlRawOutputApp     = app testCfgHtmlRawOutput
      responseHeadersApp   = app testCfgResponseHeaders
      disallowRollbackApp  = app testCfgDisallowRollback
      forceRollbackApp     = app testCfgForceRollback
      testCfgLegacyGucsApp = app testCfgLegacyGucs

      extraSearchPathApp   = appDbs testCfgExtraSearchPath
      unicodeApp           = appDbs testUnicodeCfg
      nonexistentSchemaApp = appDbs testNonexistentSchemaCfg
      multipleSchemaApp    = appDbs testMultipleSchemaCfg
      ignorePrivOpenApi    = appDbs testIgnorePrivOpenApiCfg

  let analyze :: IO ()
      analyze = do
        analyzeTable testDbConn "items"
        analyzeTable testDbConn "child_entities"

      specs = uncurry describe <$> [
          ("Feature.AndOrParamsSpec"         , Feature.AndOrParamsSpec.spec actualPgVersion)
        , ("Feature.AuthSpec"                , Feature.AuthSpec.spec actualPgVersion)
        , ("Feature.ConcurrentSpec"          , Feature.ConcurrentSpec.spec)
        , ("Feature.CorsSpec"                , Feature.CorsSpec.spec)
        , ("Feature.DeleteSpec"              , Feature.DeleteSpec.spec)
        , ("Feature.EmbedDisambiguationSpec" , Feature.EmbedDisambiguationSpec.spec)
        , ("Feature.EmbedInnerJoinSpec"      , Feature.EmbedInnerJoinSpec.spec)
        , ("Feature.InsertSpec"              , Feature.InsertSpec.spec actualPgVersion)
        , ("Feature.JsonOperatorSpec"        , Feature.JsonOperatorSpec.spec actualPgVersion)
        , ("Feature.OpenApiSpec"             , Feature.OpenApiSpec.spec actualPgVersion)
        , ("Feature.OptionsSpec"             , Feature.OptionsSpec.spec actualPgVersion)
        , ("Feature.QuerySpec"               , Feature.QuerySpec.spec actualPgVersion)
        , ("Feature.RawOutputTypesSpec"      , Feature.RawOutputTypesSpec.spec)
        , ("Feature.RpcSpec"                 , Feature.RpcSpec.spec actualPgVersion)
        , ("Feature.SingularSpec"            , Feature.SingularSpec.spec)
        , ("Feature.UpdateSpec"              , Feature.UpdateSpec.spec)
        , ("Feature.UpsertSpec"              , Feature.UpsertSpec.spec actualPgVersion)
        ]

  hspec $ do
    mapM_ (parallel . before withApp) specs

    -- we analyze to get accurate results from EXPLAIN
    parallel $ beforeAll_ analyze . before withApp $
      describe "Feature.RangeSpec" Feature.RangeSpec.spec

    -- this test runs with a raw-output-media-types set to text/html
    parallel $ before htmlRawOutputApp $
      describe "Feature.HtmlRawOutputSpec" Feature.HtmlRawOutputSpec.spec

    -- this test runs with a different server flag
    parallel $ before maxRowsApp $
      describe "Feature.QueryLimitedSpec" Feature.QueryLimitedSpec.spec

    -- this test runs with a different schema
    parallel $ before unicodeApp $
      describe "Feature.UnicodeSpec" Feature.UnicodeSpec.spec

    -- this test runs with openapi-mode set to disabled
    parallel $ before disabledOpenApi $
      describe "Feature.DisabledOpenApiSpec" Feature.DisabledOpenApiSpec.spec

    -- this test runs with openapi-mode set to ignore-acl
    parallel $ before ignorePrivOpenApi $
      describe "Feature.IgnorePrivOpenApiSpec" Feature.IgnorePrivOpenApiSpec.spec

    -- this test runs with a proxy
    parallel $ before proxyApp $
      describe "Feature.ProxySpec" Feature.ProxySpec.spec

    -- this test runs without a JWT secret
    parallel $ before noJwtApp $
      describe "Feature.NoJwtSpec" Feature.NoJwtSpec.spec

    -- this test runs with a binary JWT secret
    parallel $ before binaryJwtApp $
      describe "Feature.BinaryJwtSecretSpec" Feature.BinaryJwtSecretSpec.spec

    -- this test runs with a binary JWT secret and an audience claim
    parallel $ before audJwtApp $
      describe "Feature.AudienceJwtSecretSpec" Feature.AudienceJwtSecretSpec.spec

    -- this test runs with asymmetric JWK
    parallel $ before asymJwkApp $
      describe "Feature.AsymmetricJwtSpec" Feature.AsymmetricJwtSpec.spec

    -- this test runs with asymmetric JWKSet
    parallel $ before asymJwkSetApp $
      describe "Feature.AsymmetricJwtSpec" Feature.AsymmetricJwtSpec.spec

    -- this test runs with a nonexistent db-schema
    parallel $ before nonexistentSchemaApp $
      describe "Feature.NonexistentSchemaSpec" Feature.NonexistentSchemaSpec.spec

    -- this test runs with an extra search path
    parallel $ before extraSearchPathApp $
      describe "Feature.ExtraSearchPathSpec" Feature.ExtraSearchPathSpec.spec

    when (actualPgVersion >= pgVersion96) $ do
      -- this test runs with a root spec function override
      parallel $ before rootSpecApp $
        describe "Feature.RootSpec" Feature.RootSpec.spec
      parallel $ before responseHeadersApp $
        describe "Feature.RpcPreRequestGucsSpec" Feature.RpcPreRequestGucsSpec.spec

    -- this test runs with multiple schemas
    parallel $ before multipleSchemaApp $
      describe "Feature.MultipleSchemaSpec" $ Feature.MultipleSchemaSpec.spec actualPgVersion

<<<<<<< HEAD
    -- this test runs with db-uses-legacy-gucs = false
    parallel $ before testCfgLegacyGucsApp $
      describe "Feature.LegacyGucsSpec" Feature.LegacyGucsSpec.spec
=======
    -- this test runs with db-embed-default-join = inner
    before embedInnerJoinApp $
      describe "Feature.EmbedInnerJoinSpecNotDefaultConfig" Feature.EmbedInnerJoinSpec.notDefaultConfig
>>>>>>> ee56dd5d

    -- Note: the rollback tests can not run in parallel, because they test persistance and
    -- this results in race conditions

    -- this test runs with tx-rollback-all = true and tx-allow-override = true
    before withApp $
      describe"Feature.RollbackAllowedSpec" Feature.RollbackSpec.allowed

    -- this test runs with tx-rollback-all = false and tx-allow-override = false
    before disallowRollbackApp $
      describe "Feature.RollbackDisallowedSpec" Feature.RollbackSpec.disallowed

    -- this test runs with tx-rollback-all = true and tx-allow-override = false
    before forceRollbackApp $
      describe "Feature.RollbackForcedSpec" Feature.RollbackSpec.forced

  where
    loadDbStructure pool schemas extraSearchPath =
      either (panic.show) id <$> P.use pool (HT.transaction HT.ReadCommitted HT.Read $ queryDbStructure (toList schemas) extraSearchPath True)<|MERGE_RESOLUTION|>--- conflicted
+++ resolved
@@ -213,15 +213,13 @@
     parallel $ before multipleSchemaApp $
       describe "Feature.MultipleSchemaSpec" $ Feature.MultipleSchemaSpec.spec actualPgVersion
 
-<<<<<<< HEAD
     -- this test runs with db-uses-legacy-gucs = false
     parallel $ before testCfgLegacyGucsApp $
       describe "Feature.LegacyGucsSpec" Feature.LegacyGucsSpec.spec
-=======
+
     -- this test runs with db-embed-default-join = inner
     before embedInnerJoinApp $
       describe "Feature.EmbedInnerJoinSpecNotDefaultConfig" Feature.EmbedInnerJoinSpec.notDefaultConfig
->>>>>>> ee56dd5d
 
     -- Note: the rollback tests can not run in parallel, because they test persistance and
     -- this results in race conditions
