# Change Log

All notable changes to this project will be documented in this file.
This project adheres to [Semantic Versioning](http://semver.org/).

## Unreleased

### Added
- Allow requesting binary output on GET - @steve-chavez

### Fixed

- #827, Avoid Warp reaper, extend socket timeout to 1 hour - @majorcode
- #791, malformed nested JSON error - @diogob
- Resource embedding in views referencing tables in public schema - @fab1an
<<<<<<< HEAD
- #777, Empty body is enforced when calling a non-parameterized RPC - @koulakis
=======
- #831, Fix proc resource embedding issue with search_path - @steve-chavez
>>>>>>> 0b486ccf

## [0.4.0.0] - 2017-01-19

### Added
- Allow test database to be on another host - @dsimunic
- `Prefer: params=single-object` to treat payload as single json argument in RPC - @dsimunic
- Ability to generate an OpenAPI spec - @mainx07, @hudayou, @ruslantalpa, @begriffs
- Ability to generate an OpenAPI spec behind a proxy - @hudayou
- Ability to set addresses to listen on - @hudayou
- Filtering, shaping and embedding with &select for the /rpc path - @ruslantalpa
- Output names of used-defined types (instead of 'USER-DEFINED') - @martingms
- Implement support for singular representation responses for POST/PATCH requests - @ehamberg
- Include RPC endpoints in OpenAPI output - @begriffs, @LogvinovLeon
- Custom request validation with `--pre-request` argument - @begriffs
- Ability to order by jsonb keys - @steve-chavez
- Ability to specify offset for a deeper level - @ruslantalpa
- Ability to use binary base64 encoded secrets - @TrevorBasinger

### Fixed
- Do not apply limit to parent items - @ruslantalpa
- Fix bug in relation detection when selecting parents two levels up by using the name of the FK - @ruslantalpa
- Customize content negotiation per route - @begriffs
- Allow using nulls order without explicit order direction - @steve-chavez
- Fatal error on postgres unsupported version, format supported version in error message - @steve-chavez
- Prevent database memory cosumption by prepared statements caches - @ruslantalpa
- Use specific columns in the RETURNING section - @ruslantalpa
- Fix columns alias for RETURNING - @steve-chavez

### Changed
- Replace `Prefer: plurality=singular` with `Accept: application/vnd.pgrst.object` - @begriffs
- Standardize arrays in responses for `Prefer: return=representation` - @begriffs
- Calling unknown RPC gives 404, not 400 - @begriffs
- Use HTTP 400 for raise\_exception - @begriffs
- Remove non-OpenAPI schema description - @begriffs
- Use comma rather than semicolon to separate Prefer header values - @begriffs
- Omit total query count by default - @begriffs
- No more reserved `jwt_claims` return type - @begriffs
- HTTP 401 rather than 400 for expired JWT - @begriffs
- Remove default JWT secret - @begriffs
- Use GUC request.jwt.claim.foo rather than postgrest.claims.foo - @begriffs
- Use config file rather than command line arguments - @begriffs

## [0.3.2.0] - 2016-06-10

### Added
- Reload database schema on SIGHUP - @begriffs
- Support "-" in column names - @ruslantalpa
- Support column/node renaming `alias:column` - @ruslantalpa
- Accept posts from HTML forms - @begriffs
- Ability to order embedded entities - @ruslantalpa
- Ability to paginate using &limit and &offset parameters - @ruslantalpa
- Ability to apply limits to embedded entities and enforce --max-rows on all levels - @ruslantalpa, @begriffs
- Add allow response header in OPTIONS - @begriffs

### Fixed
- Return 401 or 403 for access denied rather than 404 - @begriffs
- Omit Content-Type header for empty body - @begriffs
- Prevent role from being changed twice - @begriffs
- Use read-only transaction for read requests - @ruslantalpa
- Include entities from the same parent table using two different foreign keys - @ruslantalpa
- Ensure that Location header in 201 response is URL-encoded - @league
- Fix garbage collector CPU leak - @ruslantalpa et al.
- Return deleted items when return=representation header is sent - @ruslantalpa
- Use table default values for empty object inserts - @begriffs

## [0.3.1.1] - 2016-03-28

### Fixed
- Preserve unicode values in insert,update,rpc (regression) - @begriffs
- Prevent duplicate call to stored procs (regression) - @begriffs
- Allow SQL functions to generate registered JWT claims - @begriffs
- Terminate gracefully on SIGTERM (for use in Docker) - @recmo
- Relation detection fix for views that depend on multiple tables - @ruslantalpa
- Avoid count on plurality=singular and allow multiple Prefer values - @ruslantalpa

## [0.3.1.0] - 2016-02-28

### Fixed
- Prevent query error from infecting later connection - @begriffs, @ruslantalpa, @nikita-volkov, @jwiegley

### Added
- Applies range headers to RPC calls - @diogob

## [0.3.0.4] - 2016-02-12

### Fixed
- Improved usage screen - @begriffs
- Reject non-POSTs to rpc endpoints - @begriffs
- Throw an error for OPTIONS on nonexistent tables - @calebmer
- Remove deadlock on simultaneous contentious updates - @ruslantalpa, @begriffs

## [0.3.0.3] - 2016-01-08

### Fixed
- Fix bug in many-many relation detection - @ruslantalpa
- Inconsistent escaping of table names in read queries - @calebmer

## [0.3.0.2] - 2015-12-16

### Fixed
- Miscalculation of time used for expiring tokens - @calebmer
- Remove bcrypt dependency to fix Windows build - @begriffs
- Detect relations event when authenticator does not have rights to intermediate tables - @ruslantalpa
- Ensure db connections released on sigint - @begriffs
- Fix #396 include records with missing parents - @ruslantalpa
- `pgFmtIdent` always quotes #388 - @calebmer
- Default schema, changed from `"1"` to `public` - @calebmer
- #414 revert to separate count query - @ruslantalpa
- Fix #399, allow inserting in tables with no select privileges using "Prefer: representation=minimal" - @ruslantalpa

### Added
- Allow order by computed columns - @diogob
- Set max rows in response with --max-rows - @begriffs
- Selection by column name (can detect if `_id` is not included) - @calebmer

## [0.3.0.1] - 2015-11-27

### Fixed
- Filter columns on embedded parent items - @ruslantalpa

## [0.3.0.0] - 2015-11-24

### Fixed
- Use reasonable amount of memory during bulk inserts - @begriffs

### Added
- Ensure JWT expires - @calebmer
- Postgres connection string argument - @calebmer
- Encode JWT for procs that return type `jwt_claims` - @diogob
- Full text operators `@>`,`<@` - @ruslantalpa
- Shaping of the response body (filter columns, embed relations) with &select parameter for POST/PATCH - @ruslantalpa
- Detect relationships between public views and private tables - @calebmer
- `Prefer: plurality=singular` for selecting single objects - @calebmer

### Removed
- API versioning feature - @calebmer
- `--db-x` command line arguments - @calebmer
- Secure flag - @calebmer
- PUT request handling - @ruslantalpa

### Changed
- Embed foreign keys with {} rather than () - @begriffs
- Remove version number from binary filename in release - @begriffs

## [0.2.12.1] - 2015-11-12

### Fixed
- Correct order for -> and ->> in a json path - @ruslantalpa
- Return empty array instead of 500 when a set returning function returns an empty result set - @diogob

## [0.2.12.0] - 2015-10-25

### Added
- Embed associations, e.g. `/film?select=*,director(*)` - @ruslantalpa
- Filter columns, e.g. `?select=col1,col2` - @ruslantalpa
- Does not execute the count total if header "Prefer: count=none" - @diogob

### Fixed
- Tolerate a missing role in user creation - @calebmer
- Avoid unnecessary text re-encoding - @ruslantalpa

## [0.2.11.1] - 2015-09-01

### Fixed
- Accepts `*/*` in Accept header - @diogob

## [0.2.11.0] - 2015-08-28
### Added
- Negate any filter in a uniform way, e.g. `?col=not.eq=foo` - @diogob
- Call stored procedures
- Filter NOT IN values, e.g. `?col=notin.1,2,3` - @rall
- CSV responses to GET requests with `Accept: text/csv` - @diogob
- Debian init scripts - @mkhon
- Allow filters by computed columns - @diogob

### Fixed
- Reset user role on error
- Compatible with Stack
- Add materialized views to results in GET / - @diogob
- Indicate insertable=true for views that are insertable through triggers - @diogob
- Builds under GHC 7.10
- Allow the use of columns named "count" in relations queried - @diogob

## [0.2.10.0] - 2015-06-03
### Added
- Full text search, eg `/foo?text_vector=@@.bar`
- Include auth id as well as db role to views (for row-level security)

## [0.2.9.1] - 2015-05-20
### Fixed
- Put -Werror behind a cabal flag (for CI) so Hackage accepts package

## [0.2.9.0] - 2015-05-20
### Added
- Return range headers in PATCH
- Return PATCHed resources if header "Prefer: return=representation"
- Allow nested objects and arrays in JSON post for jsonb columns
- JSON Web Tokens - [Federico Rampazzo](https://github.com/framp)
- Expose PostgREST as a Haskell package

### Fixed
- Return 404 if no records updated by PATCH

## [0.2.8.0] - 2015-04-17
### Added
- Option to specify nulls first or last, eg `/people?order=age.desc.nullsfirst`
- Filter nulls, `?col=is.null` and `?col=isnot.null`
- Filter within jsonb, `?col->a->>b=eq.c`
- Accept CSV in post body for bulk inserts

### Fixed
- Allow NULL values in posts
- Show full command line usage on param errors

## [0.2.7.0] - 2015-03-03
### Added
- Server response logging
- Filter IN values, e.g. `?col=in.1,2,3`
- Return POSTed resource if header "Prefer: return=representation"
- Allow override of default (v1) schema

## [0.2.6.0] - 2015-02-18
### Added
- A changelog
- Filter by substring match, e.g. `?col=like.*hello*` (or ilike for
  case insensitivity).
- Access-Control-Expose-Headers for CORS

### Fixed
- Make filter position match docs, e.g. `?order=col.asc` rather
  than `?order=asc.col`.<|MERGE_RESOLUTION|>--- conflicted
+++ resolved
@@ -13,11 +13,8 @@
 - #827, Avoid Warp reaper, extend socket timeout to 1 hour - @majorcode
 - #791, malformed nested JSON error - @diogob
 - Resource embedding in views referencing tables in public schema - @fab1an
-<<<<<<< HEAD
-- #777, Empty body is enforced when calling a non-parameterized RPC - @koulakis
-=======
+- #777, Empty body is allowed when calling a non-parameterized RPC - @koulakis
 - #831, Fix proc resource embedding issue with search_path - @steve-chavez
->>>>>>> 0b486ccf
 
 ## [0.4.0.0] - 2017-01-19
 
