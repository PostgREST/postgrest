--- conflicted
+++ resolved
@@ -25,11 +25,8 @@
 - Customize content negotiation per route - @begriffs
 - Allow using nulls order without explicit order direction - @steve-chavez
 - Fatal error on postgres unsupported version, format supported version in error message - @steve-chavez
-<<<<<<< HEAD
+- Prevent database memory cosumption by prepared statements caches - @ruslantalpa
 - Use specific columns in the RETURNING section - @ruslantalpa
-=======
-- Prevent database memory cosumption by prepared statements caches - @ruslantalpa
->>>>>>> 15c95399
 
 ### Changed
 - Use HTTP 400 for raise\_exception - @begriffs
