# Change Log

All notable changes to this project will be documented in this file.
This project adheres to [Semantic Versioning](http://semver.org/).

## Unreleased

### Added

 - #1525, Allow http status override through response.status guc - @steve-chavez
 - #1512, Allow schema cache reloading with NOTIFY - @steve-chavez
 - #1119, Allow config file reloading with SIGUSR2 - @steve-chavez
<<<<<<< HEAD
 - #1559, No downtime when reloading the schema cache with SIGUSR1 - @steve-chavez
=======
 - #1558, Allow 'Bearer' with and without capitalization as authentication schema - @wolfgangwalther
>>>>>>> 6b2767d3

### Fixed

 - #1530, Fix how the PostgREST version is shown in the help text when the `.git` directory is not available - @monacoremo
 - #1094, Fix expired JWTs starting an empty transaction on the db - @steve-chavez
 - #1475, Fix location header for POST request with select= without PK (#1162) - @wolfgangwalther

### Changed

 - #1522, #1528, #1535, Docker images are now built from scratch based on a the static PostgREST executable (#1494) and with Nix instead of a `Dockerfile`. This reduces the compressed image size from over 30mb to about 4mb - @monacoremo
 - #1475, Location header for POST request is only included when PK is available on the table (#1461) - @wolfgangwalther

## [7.0.1] - 2020-05-18

### Fixed

- #1473, Fix overloaded computed columns on RPC - @wolfgangwalther
- #1471, Fix POST, PATCH, DELETE with ?select= and return=minimal and PATCH with empty body - @wolfgangwalther
- #1500, Fix missing `openapi-server-proxy-uri` config option - @steve-chavez
- #1508, Fix `Content-Profile` not working for POST RPC - @steve-chavez
- #1452, Fix PUT restriction for all columns - @steve-chavez

### Changed

- From this version onwards, the release page will only include a single Linux static executable that can be run on any Linux distribution.

## [7.0.0] - 2020-04-03

### Added

- #1417, `Accept: application/vnd.pgrst.object+json` behavior is now enforced for POST/PATCH/DELETE regardless of `Prefer: return=representation/minimal` - @dwagin
- #1415, Add support for user defined socket permission via `server-unix-socket-mode` config option - @Dansvidania
- #1383, Add support for HEAD request - @steve-chavez
- #1378, Add support for `Prefer: count=planned` and `Prefer: count=estimated` on GET /table - @steve-chavez, @LorenzHenk
- #1327, Add support for optional query parameter `on_conflict` to upsert with specified keys for POST - @ykst
- #1430, Allow specifying the foreign key constraint name(`/source?select=fk_constraint(*)`) to disambiguate an embedding - @steve-chavez
- #1168, Allow access to the `Authorization` header through the `request.header.authorization` GUC - @steve-chavez
- #1435, Add `request.method` and `request.path` GUCs - @steve-chavez
- #1088, Allow adding headers to GET/POST/PATCH/PUT/DELETE responses through the `response.headers` GUC - @steve-chavez
- #1427, Allow overriding provided headers(Location, Content-Type, etc) through the `response.headers` GUC - @steve-chavez
- #1450, Allow multiple schemas to be exposed in one instance. The schema to use can be selected through the headers `Accept-Profile` for GET/HEAD and `Content-Profile` for POST/PATCH/PUT/DELETE - @steve-chavez, @mahmoudkassem

### Fixed

- #1301, Fix self join resource embedding on PATCH - @herulume, @steve-chavez
- #1389, Fix many to many resource embedding on RPC/PATCH - @steve-chavez
- #1355, Allow PATCH/DELETE without `return=minimal` on tables with no select privileges - @steve-chavez
- #1361, Fix embedding a VIEW when its source foreign key is UNIQUE - @bwbroersma

### Changed

- #1385, bulk RPC call now should be done by specifying a `Prefer: params=multiple-objects` header - @steve-chavez
- #1401, resource embedding now outputs an error when multiple relationships between two tables are found - @steve-chavez
- #1423, default Unix Socket file mode from 755 to 660 - @dwagin
- #1430, Remove embedding with duck typed column names `GET /projects?select=client(*)`- @steve-chavez
  + You can rename the foreign key to `client` to make this request work in the new version: `alter table projects rename constraint projects_client_id_fkey to client`
- #1413, Change `server-proxy-uri` config option to `openapi-server-proxy-uri` - @steve-chavez

## [6.0.2] - 2019-08-22

### Fixed

- #1369, Change `raw-media-types` to accept a string of comma separated MIME types - @Dansvidania
- #1368, Fix long column descriptions being truncated at 63 characters in PostgreSQL 12 - @amedeedaboville
- #1348, Go back to converting plus "+" to space " " in querystrings by default - @steve-chavez

### Deprecated

- #1348, Deprecate `.` symbol for disambiguating resource embedding(added in #918). The url-safe '!' should be used instead. We refrained from using `+` as part of our syntax because it conflicts with some http clients and proxies.

## [6.0.1] - 2019-07-30

### Added

- #1349, Add user defined raw output media types via `raw-media-types` config option - @Dansvidania
- #1243, Add websearch_to_tsquery support - @herulume

### Fixed

- #1336, Error when testing on Chrome/Firefox: text/html requested but a single column was not selected - @Dansvidania
- #1334, Unable to compile v6.0.0 on windows - @steve-chavez

## [6.0.0] - 2019-06-21

### Added

- #1186, Add support for user defined unix socket via `server-unix-socket` config option - @Dansvidania
- #690, Add `?columns` query parameter for faster bulk inserts, also ignores unspecified json keys in a payload - @steve-chavez
- #1239, Add support for resource embedding on materialized views - @vitorbaptista
- #1264, Add support for bulk RPC call - @steve-chavez
- #1278, Add db-pool-timeout config option - @qu4tro
- #1285, Abort on wrong database password - @qu4tro
- #790, Allow override of OpenAPI spec through `root-spec` config option - @steve-chavez
- #1308, Accept `text/plain` and `text/html` for raw output - @steve-chavez


### Fixed

- #1223, Fix incorrect OpenAPI externalDocs url - @steve-chavez
- #1221, Fix embedding other resources when having a self join - @steve-chavez
- #1242, Fix embedding a view having a select in a where - @steve-chavez
- #1238, Fix PostgreSQL to OpenAPI type mappings for numeric and character types - @fpusch
- #1265, Fix query generated on bulk upsert with an empty array - @qu4tro
- #1273, Fix RPC ignoring unknown arguments by default - @steve-chavez
- #1257, Fix incorrect status when a PATCH request doesn't find rows to change - @qu4tro

### Changed

- #1288, Change server-host default of 127.0.0.1 to !4

### Deprecated

- #1288, Deprecate `.` symbol for disambiguating resource embedding(added in #918). '+' should be used instead. Though '+' is url safe, certain clients might need to encode it to '%2B'.

### Removed

- #1288, Removed support for schema reloading with SIGHUP, SIGUSR1 should be used instead - @steve-chavez

## [5.2.0] - 2018-12-12

### Added

- #1205, Add support for parsing JSON Web Key Sets - @russelldavies
- #1203, Add support for reading db-uri from a separate file - @zhoufeng1989
- #1200, Add db-extra-search-path config for adding schemas to the search_path, solves issues related to extensions created on the public schema - @steve-chavez
- #1219, Add ability to quote column names on filters - @steve-chavez

### Fixed

- #1182, Fix embedding on views with composite pks - @steve-chavez
- #1180, Fix embedding on views with subselects in pg10 - @steve-chavez
- #1197, Allow CORS for PUT - @bkylerussell
- #1181, Correctly qualify function argument of custom type in public schema - @steve-chavez
- #1008, Allow columns that contain spaces in filters - @steve-chavez

## [5.1.0] - 2018-08-31

### Added

- #1099, Add support for getting json/jsonb by array index - @steve-chavez
- #1145, Add materialized view columns to OpenAPI output - @steve-chavez
- #709, Allow embedding on views with subselects/CTE - @steve-chavez
- #1148, OpenAPI: add `required` section for the non-nullable columns - @laughedelic
- #1158, Add summary to OpenAPI doc for RPC functions - @mdr1384

### Fixed

- #1113, Fix UPSERT failing when having a camel case PK column - @steve-chavez
- #945, Fix slow start-up time on big schemas - @steve-chavez
- #1129, Fix view embedding when table is capitalized - @steve-chavez
- #1149, OpenAPI: Change `GET` response type to array - @laughedelic
- #1152, Fix RPC failing when having arguments with reserved or uppercase keywords - @mdr1384
- #905, Fix intermittent empty replies - @steve-chavez
- #1139, Fix JWTIssuedAtFuture failure for valid iat claim - @steve-chavez
- #1141, Fix app.settings resetting on pool timeout - @steve-chavez

### Changed

- #1099, Numbers in json path `?select=data->1->>key` now get treated as json array indexes instead of keys - @steve-chavez
- #1128, Allow finishing a json path with a single arrow `->`. Now a json can be obtained without resorting to casting, Previously: `/json_arr?select=data->>2::json`, now: `/json_arr?select=data->2` - @steve-chavez
- #724, Change server-host default of *4 to 127.0.0.1

### Deprecated

- #724, SIGHUP deprecated, SIGUSR1 should be used instead

## [0.5.0.0] - 2018-05-14

### Added

- The configuration (e.g. `postgrest.conf`) now accepts arbitrary settings that will be passed through as session-local database settings. This can be used to pass in secret keys directly as strings, or via OS environment variables. For instance: `app.settings.jwt_secret = "$(MYAPP_JWT_SECRET)"` will take `MYAPP_JWT_SECRET` from the environment and make it available to postgresql functions as `current_setting('app.settings.jwt_secret')`. Only `app.settings.*` values in the configuration file are treated in this way. - @canadaduane
- #256, Add support for bulk UPSERT with POST and single UPSERT with PUT - @steve-chavez
- #1078, Add ability to specify source column in embed - @steve-chavez
- #821, Allow embeds alias to be used in filters - @steve-chavez
- #906, Add jspath configurable `role-claim-key` - @steve-chavez
- #1061, Add foreign tables to OpenAPI output - @rhyamada

### Fixed

- #828, Fix computed column only working in public schema - @steve-chavez
- #925, Fix RPC high memory usage by using parametrized query and avoiding json encoding - @steve-chavez
- #987, Fix embedding with self-reference foreign key - @steve-chavez
- #1044, Fix view parent embedding when having many views - @steve-chavez
- #781, Fix accepting misspelled desc/asc ordering modificators - @onporat, @steve-chavez

### Changed

- #828, A `SET SCHEMA <db-schema>` is done on each request, this has the following implications:
  - Computed columns now only work if they belong to the db-schema
  - Stored procedures might require a `search_path` to work properly, for further details see https://postgrest.org/en/v5.0/api.html#explicit-qualification
- To use RPC now the `json_to_record/json_to_recordset` functions are needed, these are available starting from PostgreSQL 9.4 - @steve-chavez
- Overloaded functions now depend on the `dbStructure`, restart/sighup may be needed for their correct functioning - @steve-chavez
- #1098, Removed support for:
  + curly braces `{}` in embeds, i.e. `/clients?select=*,projects{*}` can no longer be used, from now on parens `()` should be used `/clients?select=*,projects(*)` - @steve-chavez
  + "in" operator without parens, i.e. `/clients?id=in.1,2,3` no longer supported, `/clients?id=in.(1,2,3)` should be used - @steve-chavez
  + "@@", "@>" and "<@" operators, from now on their mnemonic equivalents should be used "fts", "cs" and "cd" respectively - @steve-chavez

## [0.4.4.0] - 2018-01-08

### Added

- #887, #601, #1007, Allow specifying dictionary and plain/phrase tsquery in full text search - @steve-chavez
- #328, Allow doing GET on rpc - @steve-chavez
- #917, Add ability to map RAISE errorcode/message to http status - @steve-chavez
- #940, Add ability to map GUC to http response headers - @steve-chavez
- #1022, Include git sha in version report - @begriffs
- Faster queries using json_agg - @ruslantalpa

### Fixed

- #876, Read secret files as binary, discard final LF if any - @eric-brechemier
- #968, Treat blank proxy uri as missing - @begriffs
- #933, OpenAPI externals docs url to current version - @steve-chavez
- #962, OpenAPI don't err on nonexistent schema - @steve-chavez
- #954, make OpenAPI rpc output dependent on user privileges - @steve-chavez
- #955, Support configurable aud claim - @statik
- #996, Fix embedded column conflicts table name - @grotsev
- #974, Fix RPC error when function has single OUT param - @steve-chavez
- #1021, Reduce join size in allColumns for faster program start - @nextstopsun
- #411, Remove the need for pk in &select for parent embed - @steve-chavez
- #1016, Fix anonymous requests when configured with jwt-aud - @ruslantalpa

## [0.4.3.0] - 2017-09-06

### Added

- #567, Support more JWT signing algorithms, including RSA - @begriffs
- #889, Allow more than two conditions in a single and/or - @steve-chavez
- #883, Binary output support for RPC - @steve-chavez
- #885, Postgres COMMENTs on SCHEMA/TABLE/COLUMN are used for OpenAPI - @ldesgoui
- #907, Ability to embed using a specific relation when there are multiple between tables - @ruslantalpa
- #930, Split table comment on newline to get OpenAPI operation summary and description - @daurnimator
- #938, Support for range operators - @russelldavies

### Fixed

- #877, Base64 secret read from a file ending with a newline - @eric-brechemier
- #896, Boolean env var interpolation in config file - @begriffs
- #885, OpenAPI repetition reduced by using more definitions- @ldesgoui
- #924, Improve relations initialization time - @9too
- #927, Treat blank pre-request as missing - @begriffs

### Changed

- #938, Deprecate symbol operators with mnemonic names. - @russelldavies

## [0.4.2.0] - 2017-06-11

### Added

- #742, Add connection retrying on startup and SIGHUP - @steve-chavez
- #652, Add and/or params for complex boolean logic - @steve-chavez
- #808, Env var interpolation in config file (helps Docker) - @begriffs
- #878 - CSV output support for RPC - @begriffs

### Fixed

- #822, Treat blank string JWT secret as no secret - @begriffs

## [0.4.1.0] - 2017-04-25

### Added
- Allow requesting binary output on GET - @steve-chavez
- Accept clients requesting `Content-Type: application/json` from / - @feynmanliang
- #493, Updating with empty JSON object makes zero updates @koulakis
- Make HTTP headers and cookies available as GUCs #800 - @ruslantalpa
- #701, Ability to quote values on IN filters - @steve-chavez
- #641, Allow IN filter to have no values - @steve-chavez

### Fixed
- #827, Avoid Warp reaper, extend socket timeout to 1 hour - @majorcode
- #791, malformed nested JSON error - @diogob
- Resource embedding in views referencing tables in public schema - @fab1an
- #777, Empty body is allowed when calling a non-parameterized RPC - @koulakis
- #831, Fix proc resource embedding issue with search_path - @steve-chavez
- #547, Use read-only transaction for stable/immutable RPC - @begriffs

## [0.4.0.0] - 2017-01-19

### Added
- Allow test database to be on another host - @dsimunic
- `Prefer: params=single-object` to treat payload as single json argument in RPC - @dsimunic
- Ability to generate an OpenAPI spec - @mainx07, @hudayou, @ruslantalpa, @begriffs
- Ability to generate an OpenAPI spec behind a proxy - @hudayou
- Ability to set addresses to listen on - @hudayou
- Filtering, shaping and embedding with &select for the /rpc path - @ruslantalpa
- Output names of used-defined types (instead of 'USER-DEFINED') - @martingms
- Implement support for singular representation responses for POST/PATCH requests - @ehamberg
- Include RPC endpoints in OpenAPI output - @begriffs, @LogvinovLeon
- Custom request validation with `--pre-request` argument - @begriffs
- Ability to order by jsonb keys - @steve-chavez
- Ability to specify offset for a deeper level - @ruslantalpa
- Ability to use binary base64 encoded secrets - @TrevorBasinger

### Fixed
- Do not apply limit to parent items - @ruslantalpa
- Fix bug in relation detection when selecting parents two levels up by using the name of the FK - @ruslantalpa
- Customize content negotiation per route - @begriffs
- Allow using nulls order without explicit order direction - @steve-chavez
- Fatal error on postgres unsupported version, format supported version in error message - @steve-chavez
- Prevent database memory cosumption by prepared statements caches - @ruslantalpa
- Use specific columns in the RETURNING section - @ruslantalpa
- Fix columns alias for RETURNING - @steve-chavez

### Changed
- Replace `Prefer: plurality=singular` with `Accept: application/vnd.pgrst.object` - @begriffs
- Standardize arrays in responses for `Prefer: return=representation` - @begriffs
- Calling unknown RPC gives 404, not 400 - @begriffs
- Use HTTP 400 for raise\_exception - @begriffs
- Remove non-OpenAPI schema description - @begriffs
- Use comma rather than semicolon to separate Prefer header values - @begriffs
- Omit total query count by default - @begriffs
- No more reserved `jwt_claims` return type - @begriffs
- HTTP 401 rather than 400 for expired JWT - @begriffs
- Remove default JWT secret - @begriffs
- Use GUC request.jwt.claim.foo rather than postgrest.claims.foo - @begriffs
- Use config file rather than command line arguments - @begriffs

## [0.3.2.0] - 2016-06-10

### Added
- Reload database schema on SIGHUP - @begriffs
- Support "-" in column names - @ruslantalpa
- Support column/node renaming `alias:column` - @ruslantalpa
- Accept posts from HTML forms - @begriffs
- Ability to order embedded entities - @ruslantalpa
- Ability to paginate using &limit and &offset parameters - @ruslantalpa
- Ability to apply limits to embedded entities and enforce --max-rows on all levels - @ruslantalpa, @begriffs
- Add allow response header in OPTIONS - @begriffs

### Fixed
- Return 401 or 403 for access denied rather than 404 - @begriffs
- Omit Content-Type header for empty body - @begriffs
- Prevent role from being changed twice - @begriffs
- Use read-only transaction for read requests - @ruslantalpa
- Include entities from the same parent table using two different foreign keys - @ruslantalpa
- Ensure that Location header in 201 response is URL-encoded - @league
- Fix garbage collector CPU leak - @ruslantalpa et al.
- Return deleted items when return=representation header is sent - @ruslantalpa
- Use table default values for empty object inserts - @begriffs

## [0.3.1.1] - 2016-03-28

### Fixed
- Preserve unicode values in insert,update,rpc (regression) - @begriffs
- Prevent duplicate call to stored procs (regression) - @begriffs
- Allow SQL functions to generate registered JWT claims - @begriffs
- Terminate gracefully on SIGTERM (for use in Docker) - @recmo
- Relation detection fix for views that depend on multiple tables - @ruslantalpa
- Avoid count on plurality=singular and allow multiple Prefer values - @ruslantalpa

## [0.3.1.0] - 2016-02-28

### Fixed
- Prevent query error from infecting later connection - @begriffs, @ruslantalpa, @nikita-volkov, @jwiegley

### Added
- Applies range headers to RPC calls - @diogob

## [0.3.0.4] - 2016-02-12

### Fixed
- Improved usage screen - @begriffs
- Reject non-POSTs to rpc endpoints - @begriffs
- Throw an error for OPTIONS on nonexistent tables - @calebmer
- Remove deadlock on simultaneous contentious updates - @ruslantalpa, @begriffs

## [0.3.0.3] - 2016-01-08

### Fixed
- Fix bug in many-many relation detection - @ruslantalpa
- Inconsistent escaping of table names in read queries - @calebmer

## [0.3.0.2] - 2015-12-16

### Fixed
- Miscalculation of time used for expiring tokens - @calebmer
- Remove bcrypt dependency to fix Windows build - @begriffs
- Detect relations event when authenticator does not have rights to intermediate tables - @ruslantalpa
- Ensure db connections released on sigint - @begriffs
- Fix #396 include records with missing parents - @ruslantalpa
- `pgFmtIdent` always quotes #388 - @calebmer
- Default schema, changed from `"1"` to `public` - @calebmer
- #414 revert to separate count query - @ruslantalpa
- Fix #399, allow inserting in tables with no select privileges using "Prefer: representation=minimal" - @ruslantalpa

### Added
- Allow order by computed columns - @diogob
- Set max rows in response with --max-rows - @begriffs
- Selection by column name (can detect if `_id` is not included) - @calebmer

## [0.3.0.1] - 2015-11-27

### Fixed
- Filter columns on embedded parent items - @ruslantalpa

## [0.3.0.0] - 2015-11-24

### Fixed
- Use reasonable amount of memory during bulk inserts - @begriffs

### Added
- Ensure JWT expires - @calebmer
- Postgres connection string argument - @calebmer
- Encode JWT for procs that return type `jwt_claims` - @diogob
- Full text operators `@>`,`<@` - @ruslantalpa
- Shaping of the response body (filter columns, embed relations) with &select parameter for POST/PATCH - @ruslantalpa
- Detect relationships between public views and private tables - @calebmer
- `Prefer: plurality=singular` for selecting single objects - @calebmer

### Removed
- API versioning feature - @calebmer
- `--db-x` command line arguments - @calebmer
- Secure flag - @calebmer
- PUT request handling - @ruslantalpa

### Changed
- Embed foreign keys with {} rather than () - @begriffs
- Remove version number from binary filename in release - @begriffs

## [0.2.12.1] - 2015-11-12

### Fixed
- Correct order for -> and ->> in a json path - @ruslantalpa
- Return empty array instead of 500 when a set returning function returns an empty result set - @diogob

## [0.2.12.0] - 2015-10-25

### Added
- Embed associations, e.g. `/film?select=*,director(*)` - @ruslantalpa
- Filter columns, e.g. `?select=col1,col2` - @ruslantalpa
- Does not execute the count total if header "Prefer: count=none" - @diogob

### Fixed
- Tolerate a missing role in user creation - @calebmer
- Avoid unnecessary text re-encoding - @ruslantalpa

## [0.2.11.1] - 2015-09-01

### Fixed
- Accepts `*/*` in Accept header - @diogob

## [0.2.11.0] - 2015-08-28
### Added
- Negate any filter in a uniform way, e.g. `?col=not.eq=foo` - @diogob
- Call stored procedures
- Filter NOT IN values, e.g. `?col=notin.1,2,3` - @rall
- CSV responses to GET requests with `Accept: text/csv` - @diogob
- Debian init scripts - @mkhon
- Allow filters by computed columns - @diogob

### Fixed
- Reset user role on error
- Compatible with Stack
- Add materialized views to results in GET / - @diogob
- Indicate insertable=true for views that are insertable through triggers - @diogob
- Builds under GHC 7.10
- Allow the use of columns named "count" in relations queried - @diogob

## [0.2.10.0] - 2015-06-03
### Added
- Full text search, eg `/foo?text_vector=@@.bar`
- Include auth id as well as db role to views (for row-level security)

## [0.2.9.1] - 2015-05-20
### Fixed
- Put -Werror behind a cabal flag (for CI) so Hackage accepts package

## [0.2.9.0] - 2015-05-20
### Added
- Return range headers in PATCH
- Return PATCHed resources if header "Prefer: return=representation"
- Allow nested objects and arrays in JSON post for jsonb columns
- JSON Web Tokens - [Federico Rampazzo](https://github.com/framp)
- Expose PostgREST as a Haskell package

### Fixed
- Return 404 if no records updated by PATCH

## [0.2.8.0] - 2015-04-17
### Added
- Option to specify nulls first or last, eg `/people?order=age.desc.nullsfirst`
- Filter nulls, `?col=is.null` and `?col=isnot.null`
- Filter within jsonb, `?col->a->>b=eq.c`
- Accept CSV in post body for bulk inserts

### Fixed
- Allow NULL values in posts
- Show full command line usage on param errors

## [0.2.7.0] - 2015-03-03
### Added
- Server response logging
- Filter IN values, e.g. `?col=in.1,2,3`
- Return POSTed resource if header "Prefer: return=representation"
- Allow override of default (v1) schema

## [0.2.6.0] - 2015-02-18
### Added
- A changelog
- Filter by substring match, e.g. `?col=like.*hello*` (or ilike for
  case insensitivity).
- Access-Control-Expose-Headers for CORS

### Fixed
- Make filter position match docs, e.g. `?order=col.asc` rather
  than `?order=asc.col`.<|MERGE_RESOLUTION|>--- conflicted
+++ resolved
@@ -10,11 +10,8 @@
  - #1525, Allow http status override through response.status guc - @steve-chavez
  - #1512, Allow schema cache reloading with NOTIFY - @steve-chavez
  - #1119, Allow config file reloading with SIGUSR2 - @steve-chavez
-<<<<<<< HEAD
+ - #1558, Allow 'Bearer' with and without capitalization as authentication schema - @wolfgangwalther
  - #1559, No downtime when reloading the schema cache with SIGUSR1 - @steve-chavez
-=======
- - #1558, Allow 'Bearer' with and without capitalization as authentication schema - @wolfgangwalther
->>>>>>> 6b2767d3
 
 ### Fixed
 
