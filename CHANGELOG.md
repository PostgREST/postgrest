# Change Log

All notable changes to this project will be documented in this file.
This project adheres to [Semantic Versioning](http://semver.org/).

## Unreleased

### Added

- #887, #601, #1007, Allow specifying dictionary and plain/phrase tsquery in full text search - @steve-chavez
- #328, Allow doing GET on rpc - @steve-chavez
- #917, Add ability to map RAISE errorcode/message to http status - @steve-chavez
- #940, Add ability to map GUC to http response headers - @steve-chavez
<<<<<<< HEAD
- Faster queries using json_agg - @ruslantalpa
=======
- #1022, Include git sha in version report - @begriffs
>>>>>>> e4183780

### Fixed

- #876, Read secret files as binary, discard final LF if any - @eric-brechemier
- #968, Treat blank proxy uri as missing - @begriffs
- #933, OpenAPI externals docs url to current version - @steve-chavez
- #962, OpenAPI don't err on nonexistent schema - @steve-chavez
- #954, make OpenAPI rpc output dependent on user privileges - @steve-chavez
- #955, Support configurable aud claim - @statik
- #996, Fix embedded column conflicts table name - @grotsev
- #974, Fix RPC error when function has single OUT param - @steve-chavez
- #1021, Reduce join size in allColumns for faster program start - @nextstopsun
- #411, Remove the need for pk in &select for parent embed - @steve-chavez
- #1016, Fix anonymous requests when configured with jwt-aud - @ruslantalpa

## [0.4.3.0] - 2017-09-06

### Added

- #567, Support more JWT signing algorithms, including RSA - @begriffs
- #889, Allow more than two conditions in a single and/or - @steve-chavez
- #883, Binary output support for RPC - @steve-chavez
- #885, Postgres COMMENTs on SCHEMA/TABLE/COLUMN are used for OpenAPI - @ldesgoui
- #907, Ability to embed using a specific relation when there are multiple between tables - @ruslantalpa
- #930, Split table comment on newline to get OpenAPI operation summary and description - @daurnimator
- #938, Support for range operators - @russelldavies

### Fixed

- #877, Base64 secret read from a file ending with a newline - @eric-brechemier
- #896, Boolean env var interpolation in config file - @begriffs
- #885, OpenAPI repetition reduced by using more definitions- @ldesgoui
- #924, Improve relations initialization time - @9too
- #927, Treat blank pre-request as missing - @begriffs

### Changed

- #938, Deprecate symbol operators with mnemonic names. - @russelldavies

## [0.4.2.0] - 2017-06-11

### Added

- #742, Add connection retrying on startup and SIGHUP - @steve-chavez
- #652, Add and/or params for complex boolean logic - @steve-chavez
- #808, Env var interpolation in config file (helps Docker) - @begriffs
- #878 - CSV output support for RPC - @begriffs

### Fixed

- #822, Treat blank string JWT secret as no secret - @begriffs

## [0.4.1.0] - 2017-04-25

### Added
- Allow requesting binary output on GET - @steve-chavez
- Accept clients requesting `Content-Type: application/json` from / - @feynmanliang
- #493, Updating with empty JSON object makes zero updates @koulakis
- Make HTTP headers and cookies available as GUCs #800 - @ruslantalpa
- #701, Ability to quote values on IN filters - @steve-chavez
- #641, Allow IN filter to have no values - @steve-chavez

### Fixed
- #827, Avoid Warp reaper, extend socket timeout to 1 hour - @majorcode
- #791, malformed nested JSON error - @diogob
- Resource embedding in views referencing tables in public schema - @fab1an
- #777, Empty body is allowed when calling a non-parameterized RPC - @koulakis
- #831, Fix proc resource embedding issue with search_path - @steve-chavez
- #547, Use read-only transaction for stable/immutable RPC - @begriffs

## [0.4.0.0] - 2017-01-19

### Added
- Allow test database to be on another host - @dsimunic
- `Prefer: params=single-object` to treat payload as single json argument in RPC - @dsimunic
- Ability to generate an OpenAPI spec - @mainx07, @hudayou, @ruslantalpa, @begriffs
- Ability to generate an OpenAPI spec behind a proxy - @hudayou
- Ability to set addresses to listen on - @hudayou
- Filtering, shaping and embedding with &select for the /rpc path - @ruslantalpa
- Output names of used-defined types (instead of 'USER-DEFINED') - @martingms
- Implement support for singular representation responses for POST/PATCH requests - @ehamberg
- Include RPC endpoints in OpenAPI output - @begriffs, @LogvinovLeon
- Custom request validation with `--pre-request` argument - @begriffs
- Ability to order by jsonb keys - @steve-chavez
- Ability to specify offset for a deeper level - @ruslantalpa
- Ability to use binary base64 encoded secrets - @TrevorBasinger

### Fixed
- Do not apply limit to parent items - @ruslantalpa
- Fix bug in relation detection when selecting parents two levels up by using the name of the FK - @ruslantalpa
- Customize content negotiation per route - @begriffs
- Allow using nulls order without explicit order direction - @steve-chavez
- Fatal error on postgres unsupported version, format supported version in error message - @steve-chavez
- Prevent database memory cosumption by prepared statements caches - @ruslantalpa
- Use specific columns in the RETURNING section - @ruslantalpa
- Fix columns alias for RETURNING - @steve-chavez

### Changed
- Replace `Prefer: plurality=singular` with `Accept: application/vnd.pgrst.object` - @begriffs
- Standardize arrays in responses for `Prefer: return=representation` - @begriffs
- Calling unknown RPC gives 404, not 400 - @begriffs
- Use HTTP 400 for raise\_exception - @begriffs
- Remove non-OpenAPI schema description - @begriffs
- Use comma rather than semicolon to separate Prefer header values - @begriffs
- Omit total query count by default - @begriffs
- No more reserved `jwt_claims` return type - @begriffs
- HTTP 401 rather than 400 for expired JWT - @begriffs
- Remove default JWT secret - @begriffs
- Use GUC request.jwt.claim.foo rather than postgrest.claims.foo - @begriffs
- Use config file rather than command line arguments - @begriffs

## [0.3.2.0] - 2016-06-10

### Added
- Reload database schema on SIGHUP - @begriffs
- Support "-" in column names - @ruslantalpa
- Support column/node renaming `alias:column` - @ruslantalpa
- Accept posts from HTML forms - @begriffs
- Ability to order embedded entities - @ruslantalpa
- Ability to paginate using &limit and &offset parameters - @ruslantalpa
- Ability to apply limits to embedded entities and enforce --max-rows on all levels - @ruslantalpa, @begriffs
- Add allow response header in OPTIONS - @begriffs

### Fixed
- Return 401 or 403 for access denied rather than 404 - @begriffs
- Omit Content-Type header for empty body - @begriffs
- Prevent role from being changed twice - @begriffs
- Use read-only transaction for read requests - @ruslantalpa
- Include entities from the same parent table using two different foreign keys - @ruslantalpa
- Ensure that Location header in 201 response is URL-encoded - @league
- Fix garbage collector CPU leak - @ruslantalpa et al.
- Return deleted items when return=representation header is sent - @ruslantalpa
- Use table default values for empty object inserts - @begriffs

## [0.3.1.1] - 2016-03-28

### Fixed
- Preserve unicode values in insert,update,rpc (regression) - @begriffs
- Prevent duplicate call to stored procs (regression) - @begriffs
- Allow SQL functions to generate registered JWT claims - @begriffs
- Terminate gracefully on SIGTERM (for use in Docker) - @recmo
- Relation detection fix for views that depend on multiple tables - @ruslantalpa
- Avoid count on plurality=singular and allow multiple Prefer values - @ruslantalpa

## [0.3.1.0] - 2016-02-28

### Fixed
- Prevent query error from infecting later connection - @begriffs, @ruslantalpa, @nikita-volkov, @jwiegley

### Added
- Applies range headers to RPC calls - @diogob

## [0.3.0.4] - 2016-02-12

### Fixed
- Improved usage screen - @begriffs
- Reject non-POSTs to rpc endpoints - @begriffs
- Throw an error for OPTIONS on nonexistent tables - @calebmer
- Remove deadlock on simultaneous contentious updates - @ruslantalpa, @begriffs

## [0.3.0.3] - 2016-01-08

### Fixed
- Fix bug in many-many relation detection - @ruslantalpa
- Inconsistent escaping of table names in read queries - @calebmer

## [0.3.0.2] - 2015-12-16

### Fixed
- Miscalculation of time used for expiring tokens - @calebmer
- Remove bcrypt dependency to fix Windows build - @begriffs
- Detect relations event when authenticator does not have rights to intermediate tables - @ruslantalpa
- Ensure db connections released on sigint - @begriffs
- Fix #396 include records with missing parents - @ruslantalpa
- `pgFmtIdent` always quotes #388 - @calebmer
- Default schema, changed from `"1"` to `public` - @calebmer
- #414 revert to separate count query - @ruslantalpa
- Fix #399, allow inserting in tables with no select privileges using "Prefer: representation=minimal" - @ruslantalpa

### Added
- Allow order by computed columns - @diogob
- Set max rows in response with --max-rows - @begriffs
- Selection by column name (can detect if `_id` is not included) - @calebmer

## [0.3.0.1] - 2015-11-27

### Fixed
- Filter columns on embedded parent items - @ruslantalpa

## [0.3.0.0] - 2015-11-24

### Fixed
- Use reasonable amount of memory during bulk inserts - @begriffs

### Added
- Ensure JWT expires - @calebmer
- Postgres connection string argument - @calebmer
- Encode JWT for procs that return type `jwt_claims` - @diogob
- Full text operators `@>`,`<@` - @ruslantalpa
- Shaping of the response body (filter columns, embed relations) with &select parameter for POST/PATCH - @ruslantalpa
- Detect relationships between public views and private tables - @calebmer
- `Prefer: plurality=singular` for selecting single objects - @calebmer

### Removed
- API versioning feature - @calebmer
- `--db-x` command line arguments - @calebmer
- Secure flag - @calebmer
- PUT request handling - @ruslantalpa

### Changed
- Embed foreign keys with {} rather than () - @begriffs
- Remove version number from binary filename in release - @begriffs

## [0.2.12.1] - 2015-11-12

### Fixed
- Correct order for -> and ->> in a json path - @ruslantalpa
- Return empty array instead of 500 when a set returning function returns an empty result set - @diogob

## [0.2.12.0] - 2015-10-25

### Added
- Embed associations, e.g. `/film?select=*,director(*)` - @ruslantalpa
- Filter columns, e.g. `?select=col1,col2` - @ruslantalpa
- Does not execute the count total if header "Prefer: count=none" - @diogob

### Fixed
- Tolerate a missing role in user creation - @calebmer
- Avoid unnecessary text re-encoding - @ruslantalpa

## [0.2.11.1] - 2015-09-01

### Fixed
- Accepts `*/*` in Accept header - @diogob

## [0.2.11.0] - 2015-08-28
### Added
- Negate any filter in a uniform way, e.g. `?col=not.eq=foo` - @diogob
- Call stored procedures
- Filter NOT IN values, e.g. `?col=notin.1,2,3` - @rall
- CSV responses to GET requests with `Accept: text/csv` - @diogob
- Debian init scripts - @mkhon
- Allow filters by computed columns - @diogob

### Fixed
- Reset user role on error
- Compatible with Stack
- Add materialized views to results in GET / - @diogob
- Indicate insertable=true for views that are insertable through triggers - @diogob
- Builds under GHC 7.10
- Allow the use of columns named "count" in relations queried - @diogob

## [0.2.10.0] - 2015-06-03
### Added
- Full text search, eg `/foo?text_vector=@@.bar`
- Include auth id as well as db role to views (for row-level security)

## [0.2.9.1] - 2015-05-20
### Fixed
- Put -Werror behind a cabal flag (for CI) so Hackage accepts package

## [0.2.9.0] - 2015-05-20
### Added
- Return range headers in PATCH
- Return PATCHed resources if header "Prefer: return=representation"
- Allow nested objects and arrays in JSON post for jsonb columns
- JSON Web Tokens - [Federico Rampazzo](https://github.com/framp)
- Expose PostgREST as a Haskell package

### Fixed
- Return 404 if no records updated by PATCH

## [0.2.8.0] - 2015-04-17
### Added
- Option to specify nulls first or last, eg `/people?order=age.desc.nullsfirst`
- Filter nulls, `?col=is.null` and `?col=isnot.null`
- Filter within jsonb, `?col->a->>b=eq.c`
- Accept CSV in post body for bulk inserts

### Fixed
- Allow NULL values in posts
- Show full command line usage on param errors

## [0.2.7.0] - 2015-03-03
### Added
- Server response logging
- Filter IN values, e.g. `?col=in.1,2,3`
- Return POSTed resource if header "Prefer: return=representation"
- Allow override of default (v1) schema

## [0.2.6.0] - 2015-02-18
### Added
- A changelog
- Filter by substring match, e.g. `?col=like.*hello*` (or ilike for
  case insensitivity).
- Access-Control-Expose-Headers for CORS

### Fixed
- Make filter position match docs, e.g. `?order=col.asc` rather
  than `?order=asc.col`.<|MERGE_RESOLUTION|>--- conflicted
+++ resolved
@@ -11,11 +11,8 @@
 - #328, Allow doing GET on rpc - @steve-chavez
 - #917, Add ability to map RAISE errorcode/message to http status - @steve-chavez
 - #940, Add ability to map GUC to http response headers - @steve-chavez
-<<<<<<< HEAD
+- #1022, Include git sha in version report - @begriffs
 - Faster queries using json_agg - @ruslantalpa
-=======
-- #1022, Include git sha in version report - @begriffs
->>>>>>> e4183780
 
 ### Fixed
 
